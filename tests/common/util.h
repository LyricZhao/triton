--- conflicted
+++ resolved
@@ -16,7 +16,7 @@
 
 inline size_t ceil(size_t x, size_t y) {
   return (x + y - 1) / y;
-};
+}
 
 inline rt::function::grid_fn_ty grid1d(size_t N) {
   return [N](const rt::function::options_t& x) {
@@ -31,7 +31,6 @@
   };
 }
 
-<<<<<<< HEAD
 inline rt::function::grid_fn_ty grid_nd(const std::vector<int32_t> &shape,
                                        const std::vector<std::string>& ts) {
   return [&shape, &ts](const rt::function::options_t& x) {
@@ -55,8 +54,6 @@
             {"4", "16", "32"}};
   return {};
 }
-
-=======
 
 /* ------------------------
  *   Tensor Initialization
@@ -100,11 +97,12 @@
  *     TENSOR INDEXING
  * ----------------------- */
 
->>>>>>> 6f5f511a
 enum order_t {
   ROWMAJOR,
   COLMAJOR
 };
+
+
 
 
 int offset(const std::vector<int>& idx, const std::vector<int>& shapes) {
@@ -151,6 +149,7 @@
 /* -----------------------
  *     TENSOR COMPARISON
  * ----------------------- */
+namespace testing {
 
 template<class T>
 bool diff(const std::vector<T>& hc, const std::vector<T>& rc) {
@@ -164,6 +163,8 @@
 return true;
 }
 
+}
+
 /* -----------------------
  *    PRETTY PRINTING
  * ----------------------- */
@@ -191,19 +192,6 @@
 {
   aux::print_tuple(os, t, aux::gen_seq<sizeof...(Args)>());
   return os;
-}
-
-template<class Ch, class Tr, class T>
-auto operator<<(std::basic_ostream<Ch, Tr>& os, std::vector<T> const& t)
-    -> std::basic_ostream<Ch, Tr>&
-{
-  os << "{";
-  for(size_t i = 0; i < t.size(); i++) {
-    if(i > 0)
-      os << ", ";
-    os << t[i];
-  }
-  return os << "}";
 }
 
 template<class Ch, class Tr, class T>
