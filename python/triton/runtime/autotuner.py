--- conflicted
+++ resolved
@@ -25,13 +25,8 @@
 
 
 class Autotuner(KernelInterface):
-<<<<<<< HEAD
     def __init__(self, fn, arg_names, configs, key, reset_to_zero, restore_value, prune_configs_by: Dict = None, warmup=25, rep=100):
-        '''
-=======
-    def __init__(self, fn, arg_names, configs, key, reset_to_zero, prune_configs_by: Dict = None, warmup=25, rep=100):
         """
->>>>>>> 96cf8f97
         :param prune_configs_by: a dict of functions that are used to prune configs, fields:
             'perf_model': performance model used to predicate running time with different configs, returns running time
             'top_k': number of configs to bench
@@ -60,7 +55,6 @@
             def _pre_hook(args, reset_only=False):
                 for i in self.reset_idx:
                     args[i].zero_()
-<<<<<<< HEAD
                 if not reset_only:
                     self.restore_copies = [args[i].clone() for i in self.restore_idx]
             self.pre_hook = _pre_hook
@@ -72,12 +66,6 @@
             self.post_hook = _post_hook
 
         # Prune configs
-=======
-
-            self.hook = _hook
-        self.arg_names = arg_names
-        # prune configs
->>>>>>> 96cf8f97
         if prune_configs_by:
             perf_model, top_k = prune_configs_by["perf_model"], prune_configs_by["top_k"]
             if "early_config_prune" in prune_configs_by:
@@ -107,16 +95,7 @@
         def kernel_call():
             if config.pre_hook:
                 config.pre_hook(full_nargs)
-<<<<<<< HEAD
             self.pre_hook(args)
-            self.fn.run(*args, num_warps=config.num_warps, num_stages=config.num_stages,
-                        num_ctas=config.num_ctas,
-                        enable_warp_specialization=config.enable_warp_specialization,
-                        # enable_persistent=False,
-                        **current)
-            self.post_hook(args)
-=======
-            self.hook(args)
             self.fn.run(
                 *args,
                 num_warps=config.num_warps,
@@ -126,8 +105,8 @@
                 # enable_persistent=False,
                 **current,
             )
-
->>>>>>> 96cf8f97
+            self.post_hook(args)
+
         try:
             return do_bench(kernel_call, warmup=self.warmup, rep=self.rep, quantiles=(0.5, 0.2, 0.8))
         except OutOfResources:
