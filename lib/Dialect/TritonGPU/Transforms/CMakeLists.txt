--- conflicted
+++ resolved
@@ -7,12 +7,9 @@
   CanonicalizeLoops.cpp
   Combine.cpp
   Pipeline.cpp
-<<<<<<< HEAD
   Prefetch.cpp
   Verifier.cpp
-=======
   Swizzle.cpp
->>>>>>> 38a80664
   TritonGPUConversion.cpp
 
   DEPENDS
