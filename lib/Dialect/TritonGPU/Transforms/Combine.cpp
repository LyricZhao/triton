--- conflicted
+++ resolved
@@ -562,13 +562,8 @@
     a = rewriter.create<triton::gpu::ConvertLayoutOp>(a.getLoc(), newAType, a);
     b = rewriter.create<triton::gpu::ConvertLayoutOp>(b.getLoc(), newBType, b);
     auto newDot = rewriter.create<triton::DotOp>(
-<<<<<<< HEAD
-        dotOp.getLoc(), newRetType, a, b,
-        newAcc, dotOp.allowTF32());
-=======
         dotOp.getLoc(), newRetType, dotOp.getOperand(0), dotOp.getOperand(1),
         newAcc, dotOp.allowTF32(), dotOp.transA(), dotOp.transB());
->>>>>>> 3aa8296b
 
     rewriter.replaceOpWithNewOp<triton::gpu::ConvertLayoutOp>(
         op, oldRetType, newDot.getResult());
