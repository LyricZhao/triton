#include "triton/Conversion/TritonGPUToLLVM/TritonGPUToLLVM.h"
#include "../PassDetail.h"
#include "mlir/Analysis/SliceAnalysis.h"
#include "mlir/Conversion/ArithmeticToLLVM/ArithmeticToLLVM.h"
#include "mlir/Conversion/GPUToNVVM/GPUToNVVMPass.h"
#include "mlir/Conversion/LLVMCommon/LoweringOptions.h"
#include "mlir/Conversion/LLVMCommon/Pattern.h"
#include "mlir/Conversion/MathToLLVM/MathToLLVM.h"
#include "mlir/Conversion/StandardToLLVM/ConvertStandardToLLVM.h"
#include "mlir/Dialect/Arithmetic/IR/Arithmetic.h"
#include "mlir/Dialect/GPU/GPUDialect.h"
#include "mlir/Dialect/LLVMIR/LLVMDialect.h"
#include "mlir/IR/Matchers.h"
#include "mlir/Transforms/DialectConversion.h"
#include "triton/Analysis/Allocation.h"
#include "triton/Analysis/AxisInfo.h"
#include "triton/Analysis/Utility.h"
#include "triton/Conversion/MLIRTypes.h"
#include "triton/Conversion/TritonGPUToLLVM/PtxAsmFormat.h"
#include "triton/Conversion/TritonToTritonGPU/TritonToTritonGPU.h"
#include "triton/Dialect/Triton/IR/Dialect.h"
#include "triton/Dialect/TritonGPU/IR/Dialect.h"
#include "llvm/Support/Format.h"
#include "llvm/Support/FormatVariadic.h"
#include <memory>
#include <numeric>
#include <string>

using namespace mlir;
using namespace mlir::triton;
using ::mlir::triton::gpu::BlockedEncodingAttr;
using ::mlir::triton::gpu::DotOperandEncodingAttr;
using ::mlir::triton::gpu::getElemsPerThread;
using ::mlir::triton::gpu::getOrder;
using ::mlir::triton::gpu::getShapePerCTA;
using ::mlir::triton::gpu::getSizePerThread;
using ::mlir::triton::gpu::getThreadsPerCTA;
using ::mlir::triton::gpu::MmaEncodingAttr;
using ::mlir::triton::gpu::SharedEncodingAttr;
using ::mlir::triton::gpu::SliceEncodingAttr;

namespace mlir {
namespace LLVM {

static StringRef getStructAttrsAttrName() { return "llvm.struct_attrs"; }

namespace {

// Create a 32-bit integer constant.
Value createConstantI32(Location loc, PatternRewriter &rewriter, int32_t v) {
  auto i32ty = rewriter.getIntegerType(32);
  return rewriter.create<LLVM::ConstantOp>(loc, i32ty,
                                           IntegerAttr::get(i32ty, v));
}

// Create a index type constant.
Value createIndexConstant(OpBuilder &builder, Location loc,

                          TypeConverter *converter, int64_t value) {
  Type ty = converter->convertType(builder.getIndexType());
  return builder.create<LLVM::ConstantOp>(loc, ty,
                                          builder.getIntegerAttr(ty, value));
}

// Create an integer constant of \param width bits.
Value createLLVMIntegerConstant(OpBuilder &builder, Location loc, short width,
                                int64_t value) {
  Type ty = builder.getIntegerType(width);
  return builder.create<LLVM::ConstantOp>(loc, ty,
                                          builder.getIntegerAttr(ty, value));
}

} // namespace

// Shortcuts for some commonly used LLVM ops to keep code simple and intuitive
#define udiv(...) rewriter.create<LLVM::UDivOp>(loc, __VA_ARGS__)
#define urem(...) rewriter.create<LLVM::URemOp>(loc, __VA_ARGS__)
#define add(...) rewriter.create<LLVM::AddOp>(loc, __VA_ARGS__)
#define mul(...) rewriter.create<LLVM::MulOp>(loc, __VA_ARGS__)
#define xor_(...) rewriter.create<LLVM::XOrOp>(loc, __VA_ARGS__)
#define bitcast(...) rewriter.create<LLVM::BitcastOp>(loc, __VA_ARGS__)
#define gep(...) rewriter.create<LLVM::GEPOp>(loc, __VA_ARGS__)
#define ptr_ty(...) LLVM::LLVMPointerType::get(__VA_ARGS__)
#define insert_val(...) rewriter.create<LLVM::InsertValueOp>(loc, __VA_ARGS__)
#define extract_val(...) rewriter.create<LLVM::ExtractValueOp>(loc, __VA_ARGS__)
#define insert_element(...)                                                    \
  rewriter.create<LLVM::InsertElementOp>(loc, __VA_ARGS__)
#define extract_element(...)                                                   \
  rewriter.create<LLVM::ExtractElementOp>(loc, __VA_ARGS__)
#define load(...) rewriter.create<LLVM::LoadOp>(loc, __VA_ARGS__)
#define store(val, ptr) rewriter.create<LLVM::StoreOp>(loc, val, ptr)
#define select(...) rewriter.create<LLVM::SelectOp>(loc, __VA_ARGS__)
#define address_of(...) rewriter.create<LLVM::AddressOfOp>(loc, __VA_ARGS__)
#define barrier rewriter.create<mlir::gpu::BarrierOp>(loc)
#define undef(...) rewriter.create<LLVM::UndefOp>(loc, __VA_ARGS__)
#define i32_ty rewriter.getIntegerType(32)
#define vec_ty(type, num) VectorType::get(num, type)
#define void_ty LLVM::LLVMVoidType::get(ctx)
#define struct_ty(...) LLVM::LLVMStructType::getLiteral(__VA_ARGS__)

// Creator for constant
#define i32_val(...) LLVM::createConstantI32(loc, rewriter, __VA_ARGS__)
#define int_val(width, val)                                                    \
  LLVM::createLLVMIntegerConstant(rewriter, loc, width, val)
#define idx_val(...)                                                           \
  LLVM::createIndexConstant(rewriter, loc, this->getTypeConverter(),           \
                            __VA_ARGS__)

} // namespace LLVM
} // namespace mlir

namespace {

namespace type = mlir::triton::type;

class TritonGPUToLLVMTypeConverter;

// TODO[goostavz]: Remove these methods after we have better debug log utilities
template <typename T>
void printArray(ArrayRef<T> array, const std::string &info) {
  std::cout << info << ": ";
  for (const T &e : array)
    std::cout << e << ",";
  std::cout << std::endl;
}
template <typename T> void printScalar(const T &e, const std::string &info) {
  std::cout << info << ": " << e << std::endl;
}

// FuncOpConversion/FuncOpConversionBase is borrowed from
// https://github.com/llvm/llvm-project/blob/fae656b2dd80246c3c6f01e9c77c49560368752c/mlir/lib/Conversion/FuncToLLVM/FuncToLLVM.cpp#L276
// since it is not exposed on header files in mlir v14
// TODO(Superjomn) Remove the code when mlir v15.0 is included.
// All the rights are reserved by LLVM community.

/// Only retain those attributes that are not constructed by
/// `LLVMFuncOp::build`. If `filterArgAttrs` is set, also filter out argument
/// attributes.
static void filterFuncAttributes(ArrayRef<NamedAttribute> attrs,
                                 bool filterArgAttrs,
                                 SmallVectorImpl<NamedAttribute> &result) {
  for (const auto &attr : attrs) {
    if (attr.getName() == SymbolTable::getSymbolAttrName() ||
        attr.getName() == FunctionOpInterface::getTypeAttrName() ||
        attr.getName() == "std.varargs" ||
        (filterArgAttrs &&
         attr.getName() == FunctionOpInterface::getArgDictAttrName()))
      continue;
    result.push_back(attr);
  }
}

/// Helper function for wrapping all attributes into a single DictionaryAttr
static auto wrapAsStructAttrs(OpBuilder &b, ArrayAttr attrs) {
  return DictionaryAttr::get(
      b.getContext(), b.getNamedAttr(LLVM::getStructAttrsAttrName(), attrs));
}

struct FuncOpConversionBase : public ConvertOpToLLVMPattern<FuncOp> {
protected:
  using ConvertOpToLLVMPattern<FuncOp>::ConvertOpToLLVMPattern;

  // Convert input FuncOp to LLVMFuncOp by using the LLVMTypeConverter provided
  // to this legalization pattern.
  LLVM::LLVMFuncOp
  convertFuncOpToLLVMFuncOp(FuncOp funcOp,
                            ConversionPatternRewriter &rewriter) const {
    // Convert the original function arguments. They are converted using the
    // LLVMTypeConverter provided to this legalization pattern.
    auto varargsAttr = funcOp->getAttrOfType<BoolAttr>("func.varargs");
    TypeConverter::SignatureConversion result(funcOp.getNumArguments());
    auto llvmType = getTypeConverter()->convertFunctionSignature(
        funcOp.getType(), varargsAttr && varargsAttr.getValue(), result);
    if (!llvmType)
      return nullptr;

    // Propagate argument/result attributes to all converted arguments/result
    // obtained after converting a given original argument/result.
    SmallVector<NamedAttribute, 4> attributes;
    filterFuncAttributes(funcOp->getAttrs(), /*filterArgAndResAttrs=*/true,
                         attributes);
    if (ArrayAttr resAttrDicts = funcOp.getAllResultAttrs()) {
      assert(!resAttrDicts.empty() && "expected array to be non-empty");
      auto newResAttrDicts =
          (funcOp.getNumResults() == 1)
              ? resAttrDicts
              : rewriter.getArrayAttr(
                    {wrapAsStructAttrs(rewriter, resAttrDicts)});
      attributes.push_back(rewriter.getNamedAttr(
          FunctionOpInterface::getResultDictAttrName(), newResAttrDicts));
    }
    if (ArrayAttr argAttrDicts = funcOp.getAllArgAttrs()) {
      SmallVector<Attribute, 4> newArgAttrs(
          llvmType.cast<LLVM::LLVMFunctionType>().getNumParams());
      for (unsigned i = 0, e = funcOp.getNumArguments(); i < e; ++i) {
        auto mapping = result.getInputMapping(i);
        assert(mapping && "unexpected deletion of function argument");
        for (size_t j = 0; j < mapping->size; ++j)
          newArgAttrs[mapping->inputNo + j] = argAttrDicts[i];
      }
      attributes.push_back(
          rewriter.getNamedAttr(FunctionOpInterface::getArgDictAttrName(),
                                rewriter.getArrayAttr(newArgAttrs)));
    }
    for (const auto &pair : llvm::enumerate(attributes)) {
      if (pair.value().getName() == "llvm.linkage") {
        attributes.erase(attributes.begin() + pair.index());
        break;
      }
    }

    // Create an LLVM function, use external linkage by default until MLIR
    // functions have linkage.
    LLVM::Linkage linkage = LLVM::Linkage::External;
    if (funcOp->hasAttr("llvm.linkage")) {
      auto attr =
          funcOp->getAttr("llvm.linkage").dyn_cast<mlir::LLVM::LinkageAttr>();
      if (!attr) {
        funcOp->emitError()
            << "Contains llvm.linkage attribute not of type LLVM::LinkageAttr";
        return nullptr;
      }
      linkage = attr.getLinkage();
    }
    auto newFuncOp = rewriter.create<LLVM::LLVMFuncOp>(
        funcOp.getLoc(), funcOp.getName(), llvmType, linkage,
        /*dsoLocal*/ false, attributes);
    rewriter.inlineRegionBefore(funcOp.getBody(), newFuncOp.getBody(),
                                newFuncOp.end());
    if (failed(rewriter.convertRegionTypes(&newFuncOp.getBody(), *typeConverter,
                                           &result)))
      return nullptr;

    return newFuncOp;
  }
};

/// FuncOp legalization pattern that converts MemRef arguments to pointers to
/// MemRef descriptors (LLVM struct data types) containing all the MemRef type
/// information.
static constexpr StringRef kEmitIfaceAttrName = "llvm.emit_c_interface";
struct FuncOpConversion : public FuncOpConversionBase {
  FuncOpConversion(LLVMTypeConverter &converter, int numWarps,
                   PatternBenefit benefit)
      : FuncOpConversionBase(converter, benefit), NumWarps(numWarps) {}

  LogicalResult
  matchAndRewrite(FuncOp funcOp, OpAdaptor adaptor,
                  ConversionPatternRewriter &rewriter) const override {
    auto newFuncOp = convertFuncOpToLLVMFuncOp(funcOp, rewriter);
    if (!newFuncOp)
      return failure();

    auto ctx = funcOp->getContext();

    // Set an attribute to indicate this function is a kernel entry.
    newFuncOp->setAttr(NVVMMetadataField::Kernel,
                       rewriter.getIntegerAttr(type::u1Ty(ctx), 1));

    // Set an attribute for maxntidx, it could be used in latter LLVM codegen
    // for `nvvm.annotation` metadata.
    newFuncOp->setAttr(NVVMMetadataField::MaxNTid,
                       rewriter.getIntegerAttr(i32_ty, 32 * NumWarps));

    rewriter.eraseOp(funcOp);
    return success();
  }

private:
  int NumWarps{0};
};

struct ReturnOpConversion : public ConvertOpToLLVMPattern<::mlir::ReturnOp> {
  using ConvertOpToLLVMPattern<ReturnOp>::ConvertOpToLLVMPattern;

  LogicalResult
  matchAndRewrite(ReturnOp op, OpAdaptor adaptor,
                  ConversionPatternRewriter &rewriter) const override {
    Location loc = op->getLoc();
    unsigned numArguments = op.getNumOperands();

    // Currently, Triton kernel function always return nothing.
    // TODO(Superjomn) add support for non-inline device function
    if (numArguments > 0) {
      return rewriter.notifyMatchFailure(
          op, "Only kernel function with nothing returned is supported.");
    }

    rewriter.replaceOpWithNewOp<LLVM::ReturnOp>(op, TypeRange(), ValueRange(),
                                                op->getAttrs());
    return success();
  }
};

Value getStructFromElements(Location loc, ValueRange resultVals,
                            ConversionPatternRewriter &rewriter,
                            Type structType) {
  Value llvmStruct = rewriter.create<LLVM::UndefOp>(loc, structType);
  for (auto v : llvm::enumerate(resultVals)) {
    llvmStruct = insert_val(structType, llvmStruct, v.value(),
                            rewriter.getI64ArrayAttr(v.index()));
  }
  return llvmStruct;
}

template <typename T>
static SmallVector<T> getMultiDimIndex(T linearIndex, ArrayRef<T> shape) {
  // shape: {a, b, c, d}  ->  accMul: {b*c*d, c*d, d, 1}
  size_t rank = shape.size();
  T accMul = product(shape.drop_front());
  T linearRemain = linearIndex;
  SmallVector<T> multiDimIndex(rank);
  for (size_t i = 0; i < rank; ++i) {
    multiDimIndex[i] = linearRemain / accMul;
    linearRemain = linearRemain % accMul;
    if (i != (rank - 1)) {
      accMul = accMul / shape[i + 1];
    }
  }
  return multiDimIndex;
}

template <typename T>
static T getLinearIndex(ArrayRef<T> multiDimIndex, ArrayRef<T> shape) {
  assert(multiDimIndex.size() == shape.size());
  // shape: {a, b, c, d}  ->  accMul: {b*c*d, c*d, d, 1}
  size_t rank = shape.size();
  T accMul = product(shape.drop_front());
  T linearIndex = 0;
  for (size_t i = 0; i < rank; ++i) {
    linearIndex += multiDimIndex[i] * accMul;
    if (i != (rank - 1)) {
      accMul = accMul / shape[i + 1];
    }
  }
  return linearIndex;
}

struct ConvertTritonGPUOpToLLVMPatternBase {
  static SmallVector<Value>
  getElementsFromStruct(Location loc, Value llvmStruct,
                        ConversionPatternRewriter &rewriter) {
    ArrayRef<Type> types =
        llvmStruct.getType().cast<LLVM::LLVMStructType>().getBody();
    SmallVector<Value> results(types.size());
    for (unsigned i = 0; i < types.size(); ++i) {
      Type type = types[i];
      results[i] = extract_val(type, llvmStruct, rewriter.getI64ArrayAttr(i));
    }
    return results;
  }
};

template <typename SourceOp>
class ConvertTritonGPUOpToLLVMPattern
    : public ConvertOpToLLVMPattern<SourceOp>,
      public ConvertTritonGPUOpToLLVMPatternBase {
public:
  using OpAdaptor = typename SourceOp::Adaptor;

  explicit ConvertTritonGPUOpToLLVMPattern(LLVMTypeConverter &typeConverter,
                                           PatternBenefit benefit = 1)
      : ConvertOpToLLVMPattern<SourceOp>(typeConverter, benefit) {}

  explicit ConvertTritonGPUOpToLLVMPattern(LLVMTypeConverter &typeConverter,
                                           const Allocation *allocation,
                                           Value smem,
                                           PatternBenefit benefit = 1)
      : ConvertOpToLLVMPattern<SourceOp>(typeConverter, benefit),
        allocation(allocation), smem(smem) {}

  Value getThreadId(ConversionPatternRewriter &rewriter, Location loc) const {
    auto llvmIndexTy = this->getTypeConverter()->getIndexType();
    auto cast = rewriter.create<UnrealizedConversionCastOp>(
        loc, TypeRange{llvmIndexTy},
        ValueRange{rewriter.create<::mlir::gpu::ThreadIdOp>(
            loc, rewriter.getIndexType(), ::mlir::gpu::Dimension::x)});
    Value threadId = cast.getResult(0);
    return threadId;
  }

  Value createIndexConst(ConversionPatternRewriter &rewriter, Location loc,
                         int64_t value) const {
    return rewriter.create<LLVM::ConstantOp>(
        loc, this->getTypeConverter()->getIndexType(),
        rewriter.getIntegerAttr(rewriter.getIndexType(), value));
  }

  // Convert an \param index to a multi-dim coordinate given \param shape and
  // \param order.
  SmallVector<Value> delinearize(ConversionPatternRewriter &rewriter,
                                 Location loc, Value linear,
                                 ArrayRef<unsigned> shape,
                                 ArrayRef<unsigned> order) const {
    unsigned rank = shape.size();
    assert(rank == order.size());
    auto reordered = reorder(shape, order);
    auto reorderedMultiDim = delinearize(rewriter, loc, linear, reordered);
    SmallVector<Value> multiDim(rank);
    for (unsigned i = 0; i < rank; ++i) {
      multiDim[order[i]] = reorderedMultiDim[i];
    }
    return multiDim;
  }

  SmallVector<Value> delinearize(ConversionPatternRewriter &rewriter,
                                 Location loc, Value linear,
                                 ArrayRef<unsigned> shape) const {
    unsigned rank = shape.size();
    assert(rank > 0);
    SmallVector<Value> multiDim(rank);
    if (rank == 1) {
      multiDim[0] = linear;
    } else {
      Value remained = linear;
      for (auto &&en : llvm::enumerate(llvm::reverse(shape.drop_front()))) {
        Value dimSize = idx_val(en.value());
        multiDim[rank - 1 - en.index()] = urem(remained, dimSize);
        remained = udiv(remained, dimSize);
      }
      multiDim[0] = remained;
    }
    return multiDim;
  }

  Value linearize(ConversionPatternRewriter &rewriter, Location loc,
                  ArrayRef<Value> multiDim, ArrayRef<unsigned> shape) const {
    int rank = multiDim.size();
    Value linear = idx_val(0);
    if (rank > 0) {
      linear = multiDim.front();
      for (auto [dim, shape] :
           llvm::zip(multiDim.drop_front(), shape.drop_front())) {
        Value dimSize = idx_val(shape);
        linear = add(mul(linear, dimSize), dim);
      }
    }
    return linear;
  }

  // Get an index-base for each dimension for a \param blocked_layout.
  SmallVector<Value>
  emitBaseIndexForBlockedLayout(Location loc,
                                ConversionPatternRewriter &rewriter,
                                const BlockedEncodingAttr &blocked_layout,
                                ArrayRef<int64_t> shape) const {
    auto llvmIndexTy = this->getTypeConverter()->getIndexType();
    Value threadId = getThreadId(rewriter, loc);
    Value warpSize = idx_val(32);
    Value laneId = urem(threadId, warpSize);
    Value warpId = udiv(threadId, warpSize);
    auto sizePerThread = blocked_layout.getSizePerThread();
    auto threadsPerWarp = blocked_layout.getThreadsPerWarp();
    auto warpsPerCTA = blocked_layout.getWarpsPerCTA();
    auto order = blocked_layout.getOrder();
    unsigned rank = shape.size();

    // delinearize threadId to get the base index
    SmallVector<Value> multiDimWarpId =
        delinearize(rewriter, loc, warpId, warpsPerCTA, order);
    SmallVector<Value> multiDimThreadId =
        delinearize(rewriter, loc, laneId, threadsPerWarp, order);
    SmallVector<Value> multiDimBase(rank);
    for (unsigned k = 0; k < rank; ++k) {
      // Wrap around multiDimWarpId/multiDimThreadId incase
      // shape[k] > shapePerCTA[k]
      unsigned maxWarps =
          ceil<unsigned>(shape[k], sizePerThread[k] * threadsPerWarp[k]);
      unsigned maxThreads = ceil<unsigned>(shape[k], sizePerThread[k]);
      multiDimWarpId[k] = urem(multiDimWarpId[k], idx_val(maxWarps));
      multiDimThreadId[k] = urem(multiDimThreadId[k], idx_val(maxThreads));
      // multiDimBase[k] = (multiDimThreadId[k] +
      //                    multiDimWarpId[k] * threadsPerWarp[k]) *
      //                   sizePerThread[k];
      Value threadsPerWarpK = idx_val(threadsPerWarp[k]);
      Value sizePerThreadK = idx_val(sizePerThread[k]);
      multiDimBase[k] =
          mul(sizePerThreadK, add(multiDimThreadId[k],
                                  mul(multiDimWarpId[k], threadsPerWarpK)));
    }
    return multiDimBase;
  }

  SmallVector<SmallVector<Value>> emitIndices(Location loc,
                                              ConversionPatternRewriter &b,
                                              const Attribute &layout,
                                              ArrayRef<int64_t> shape) const {
    if (auto blocked = layout.dyn_cast<BlockedEncodingAttr>()) {
      return emitIndicesForBlockedLayout(loc, b, blocked, shape);
    } else if (auto slice = layout.dyn_cast<SliceEncodingAttr>()) {
      return emitIndicesForSliceLayout(loc, b, slice, shape);
    } else {
      assert(0 && "emitIndices for layouts other than blocked & slice not "
                  "implemented yet");
      return {};
    }
  }

  SmallVector<SmallVector<Value>>
  emitIndicesForSliceLayout(Location loc, ConversionPatternRewriter &rewriter,
                            const SliceEncodingAttr &sliceLayout,
                            ArrayRef<int64_t> shape) const {
    auto parent = sliceLayout.getParent();
    unsigned dim = sliceLayout.getDim();
    size_t rank = shape.size();
    if (auto blockedParent = parent.dyn_cast<BlockedEncodingAttr>()) {
      SmallVector<int64_t> paddedShape(rank + 1);
      for (unsigned d = 0; d < rank + 1; ++d) {
        if (d < dim)
          paddedShape[d] = shape[d];
        else if (d == dim)
          paddedShape[d] = 1;
        else
          paddedShape[d] = shape[d - 1];
      }
      auto paddedIndices = emitIndicesForBlockedLayout(
          loc, rewriter, blockedParent, paddedShape);
      unsigned numIndices = paddedIndices.size();
      SmallVector<SmallVector<Value>> resultIndices(numIndices);
      for (unsigned i = 0; i < numIndices; ++i)
        for (unsigned d = 0; d < rank + 1; ++d)
          if (d != dim)
            resultIndices[i].push_back(paddedIndices[i][d]);

      return resultIndices;

    } else if (auto sliceParent = parent.dyn_cast<SliceEncodingAttr>()) {
      assert(0 && "emitIndicesForSliceLayout with parent of sliceLayout"
                  "is not implemented yet");
      return {};

    } else {
      assert(0 && "emitIndicesForSliceLayout with parent other than blocked & "
                  "slice not implemented yet");
      return {};
    }
  }

  // Emit indices calculation within each ConversionPattern, and returns a
  // [elemsPerThread X rank] index matrix.
  // TODO: [goostavz] Double confirm the redundant indices calculations will
  //       be eliminated in the consequent MLIR/LLVM optimization. We might
  //       implement a indiceCache if necessary.
  SmallVector<SmallVector<Value>>
  emitIndicesForBlockedLayout(Location loc, ConversionPatternRewriter &rewriter,
                              const BlockedEncodingAttr &blockedLayout,
                              ArrayRef<int64_t> shape) const {
    auto llvmIndexTy = this->getTypeConverter()->getIndexType();
    auto sizePerThread = blockedLayout.getSizePerThread();
    auto threadsPerWarp = blockedLayout.getThreadsPerWarp();
    auto warpsPerCTA = blockedLayout.getWarpsPerCTA();
    unsigned rank = shape.size();
    SmallVector<unsigned> shapePerCTA = getShapePerCTA(blockedLayout);
    SmallVector<unsigned> tilesPerDim(rank);
    for (unsigned k = 0; k < rank; ++k)
      tilesPerDim[k] = ceil<unsigned>(shape[k], shapePerCTA[k]);

    // step 1, delinearize threadId to get the base index
    auto multiDimBase =
        emitBaseIndexForBlockedLayout(loc, rewriter, blockedLayout, shape);

    // step 2, get offset of each element
    unsigned elemsPerThread = blockedLayout.getElemsPerThread(shape);
    SmallVector<SmallVector<unsigned>> offset(rank);
    for (unsigned k = 0; k < rank; ++k) {
      // 1 block in minimum if shape[k] is less than shapePerCTA[k]
      for (unsigned blockOffset = 0; blockOffset < tilesPerDim[k];
           ++blockOffset)
        for (unsigned warpOffset = 0; warpOffset < warpsPerCTA[k]; ++warpOffset)
          for (unsigned threadOffset = 0; threadOffset < threadsPerWarp[k];
               ++threadOffset)
            for (unsigned elemOffset = 0; elemOffset < sizePerThread[k];
                 ++elemOffset)
              offset[k].push_back(blockOffset * sizePerThread[k] *
                                      threadsPerWarp[k] * warpsPerCTA[k] +
                                  warpOffset * sizePerThread[k] *
                                      threadsPerWarp[k] +
                                  threadOffset * sizePerThread[k] + elemOffset);
    }
    // step 3, add offset to base, and reorder the sequence of indices to
    // guarantee that elems in the same sizePerThread are adjacent in order
    SmallVector<SmallVector<Value>> multiDimIdx(elemsPerThread,
                                                SmallVector<Value>(rank));
    unsigned totalSizePerThread = product<unsigned>(sizePerThread);

    for (unsigned n = 0; n < elemsPerThread; ++n) {
      unsigned linearNanoTileId = n / totalSizePerThread;
      unsigned linearNanoTileElemId = n % totalSizePerThread;
      SmallVector<unsigned> multiDimNanoTileId =
          getMultiDimIndex<unsigned>(linearNanoTileId, tilesPerDim);
      SmallVector<unsigned> multiDimNanoTileElemId =
          getMultiDimIndex<unsigned>(linearNanoTileElemId, sizePerThread);
      for (unsigned k = 0; k < rank; ++k) {
        unsigned reorderedMultiDimId =
            multiDimNanoTileId[k] *
                (sizePerThread[k] * threadsPerWarp[k] * warpsPerCTA[k]) +
            multiDimNanoTileElemId[k];
        multiDimIdx[n][k] =
            add(multiDimBase[k], idx_val(offset[k][reorderedMultiDimId]));
      }
    }

    return multiDimIdx;
  }

  template <typename T>
  Value getSharedMemoryBase(Location loc, ConversionPatternRewriter &rewriter,
                            T value) const {
    auto ptrTy = LLVM::LLVMPointerType::get(
        this->getTypeConverter()->convertType(rewriter.getI8Type()), 3);
    auto bufferId = allocation->getBufferId(value);
    assert(bufferId != Allocation::InvalidBufferId && "BufferId not found");
    size_t offset = allocation->getOffset(bufferId);
    auto llvmIndexTy = this->getTypeConverter()->getIndexType();
    Value offVal = idx_val(offset);
    Value base = gep(ptrTy, smem, offVal);
    return base;
  }

protected:
  const Allocation *allocation;
  Value smem;
};

Value convertSplatLikeOpWithMmaLayout(const MmaEncodingAttr &layout,
                                      Type resType, Type elemType,
                                      Value constVal,
                                      TypeConverter *typeConverter,
                                      ConversionPatternRewriter &rewriter,
                                      Location loc);

// Convert SplatOp or arith::ConstantOp with SplatElementsAttr to a
// LLVM::StructType value.
//
// @elemType: the element type in operand.
// @resType: the return type of the Splat-like op.
// @constVal: a LLVM::ConstantOp or other scalar value.
Value convertSplatLikeOp(Type elemType, Type resType, Value constVal,
                         TypeConverter *typeConverter,
                         ConversionPatternRewriter &rewriter, Location loc) {
  auto tensorTy = resType.cast<RankedTensorType>();
  if (tensorTy.getEncoding().isa<BlockedEncodingAttr>()) {
    auto tensorTy = resType.cast<RankedTensorType>();
    auto layout = tensorTy.getEncoding();
    auto srcType = typeConverter->convertType(elemType);
    auto llSrc = bitcast(srcType, constVal);
    size_t elemsPerThread = getElemsPerThread(layout, tensorTy.getShape());
<<<<<<< HEAD
    llvm::SmallVector<Value, 4> elems(elemsPerThread, llSrc);
    llvm::SmallVector<Type, 4> elemTypes(elems.size(), srcType);
=======
    llvm::SmallVector<Value> elems(elemsPerThread, llSrc);
    llvm::SmallVector<Type> elemTypes(elems.size(), srcType);
>>>>>>> 4dc2396c
    auto structTy =
        LLVM::LLVMStructType::getLiteral(rewriter.getContext(), elemTypes);

    return getStructFromElements(loc, elems, rewriter, structTy);
  } else if (auto mmaLayout =
                 tensorTy.getEncoding().dyn_cast<MmaEncodingAttr>()) {
    return convertSplatLikeOpWithMmaLayout(
        mmaLayout, resType, elemType, constVal, typeConverter, rewriter, loc);
  } else
    assert(false && "Unsupported layout found in ConvertSplatLikeOp");

  return Value{};
}

struct SplatOpConversion
    : public ConvertTritonGPUOpToLLVMPattern<triton::SplatOp> {
  using ConvertTritonGPUOpToLLVMPattern<
      triton::SplatOp>::ConvertTritonGPUOpToLLVMPattern;

  LogicalResult
  matchAndRewrite(triton::SplatOp op, OpAdaptor adaptor,
                  ConversionPatternRewriter &rewriter) const override {
    auto loc = op->getLoc();
    auto src = adaptor.src();
    auto llStruct = convertSplatLikeOp(src.getType(), op.getType(), src,
                                       getTypeConverter(), rewriter, loc);
    rewriter.replaceOp(op, {llStruct});
    return success();
  }
};

// This pattern helps to convert arith::ConstantOp(with SplatElementsAttr),
// the logic is the same as triton::SplatOp, so the underlying implementation
// is reused.
struct ArithConstantSplatOpConversion
    : public ConvertTritonGPUOpToLLVMPattern<arith::ConstantOp> {
  using ConvertTritonGPUOpToLLVMPattern<
      arith::ConstantOp>::ConvertTritonGPUOpToLLVMPattern;

  LogicalResult
  matchAndRewrite(arith::ConstantOp op, OpAdaptor adaptor,
                  ConversionPatternRewriter &rewriter) const override {
    auto value = op.getValue();
    if (!value.dyn_cast<SplatElementsAttr>())
      return failure();

    auto loc = op->getLoc();

    LLVM::ConstantOp arithConstantOp;
    auto values = op.getValue().dyn_cast<SplatElementsAttr>();
    auto elemType = values.getElementType();

    Attribute val;
    if (type::isInt(elemType)) {
      val = values.getValues<IntegerAttr>()[0];
    } else if (type::isFloat(elemType)) {
      val = values.getValues<FloatAttr>()[0];
    } else {
      llvm::errs() << "ArithConstantSplatOpConversion get unsupported type: "
                   << value.getType() << "\n";
      return failure();
    }

    auto constOp = rewriter.create<LLVM::ConstantOp>(loc, elemType, val);
    auto llStruct = convertSplatLikeOp(elemType, op.getType(), constOp,
                                       getTypeConverter(), rewriter, loc);
    rewriter.replaceOp(op, llStruct);

    return success();
  }
};

// Contains some helper functions for both Load and Store conversions.
struct LoadStoreConversionBase : public ConvertTritonGPUOpToLLVMPatternBase {
  LoadStoreConversionBase(AxisInfoAnalysis &axisAnalysisPass)
      : AxisAnalysisPass(axisAnalysisPass) {}

  // Get corresponding LLVM element values of \param value.
  SmallVector<Value> getLLVMElems(Value value, Value llValue,
                                  const BlockedEncodingAttr &layout,
                                  ConversionPatternRewriter &rewriter,
                                  Location loc) const {
    if (!value)
      return {};

    auto shape = value.getType().cast<RankedTensorType>().getShape();
    // Here, we assume that all inputs should have a blockedLayout
    auto valueVals = getElementsFromStruct(loc, llValue, rewriter);
    return valueVals;
  }

  // Get the blocked layout.
  std::tuple<BlockedEncodingAttr, unsigned> getLayout(Value val) const {
    auto ty = val.getType().cast<RankedTensorType>();
    // Here, we assume that all inputs should have a blockedLayout
    auto layout = ty.getEncoding().dyn_cast<BlockedEncodingAttr>();
    assert(layout && "unexpected layout in getLayout");
    auto shape = ty.getShape();
    unsigned valueElems = layout.getElemsPerThread(shape);
    return {layout, valueElems};
  }

  unsigned getAlignment(Value val, const BlockedEncodingAttr &layout) const {
    auto axisInfo = getAxisInfo(val);
    auto order = layout.getOrder();
    unsigned maxMultiple = axisInfo->getDivisibility(order[0]);
    unsigned maxContig = axisInfo->getContiguity(order[0]);
    unsigned alignment = std::min(maxMultiple, maxContig);
    return alignment;
  }

  unsigned getVectorizeSize(Value ptr,
                            const BlockedEncodingAttr &layout) const {
    auto axisInfo = getAxisInfo(ptr);
    // Here order should be ordered by contiguous first, so the first element
    // should have the largest contiguous.
    auto order = layout.getOrder();
    unsigned align = getAlignment(ptr, layout);

    auto ty = ptr.getType().dyn_cast<RankedTensorType>();
    assert(ty);
    auto shape = ty.getShape();

    unsigned contigPerThread = layout.getSizePerThread()[order[0]];
    unsigned vec = std::min(align, contigPerThread);
    vec = std::min<unsigned>(shape[order[0]], vec);

    return vec;
  }

  unsigned getMaskAlignment(Value mask) const {
    auto maskOrder = mask.getType()
                         .cast<RankedTensorType>()
                         .getEncoding()
                         .cast<BlockedEncodingAttr>()
                         .getOrder();

    auto maskAxis = getAxisInfo(mask);
    return std::max<int>(maskAxis->getConstancy(maskOrder[0]), 1);
  }

  llvm::Optional<AxisInfo> getAxisInfo(Value val) const {
    if (auto it = AxisAnalysisPass.lookupLatticeElement(val)) {
      return it->getValue();
    }

    return llvm::Optional<AxisInfo>{};
  }

protected:
  AxisInfoAnalysis &AxisAnalysisPass;
};

struct LoadOpConversion
    : public ConvertTritonGPUOpToLLVMPattern<triton::LoadOp>,
      public LoadStoreConversionBase {
  using ConvertTritonGPUOpToLLVMPattern<
      triton::LoadOp>::ConvertTritonGPUOpToLLVMPattern;

  LoadOpConversion(LLVMTypeConverter &converter,
                   AxisInfoAnalysis &axisAnalysisPass, PatternBenefit benefit)
      : ConvertTritonGPUOpToLLVMPattern<triton::LoadOp>(converter, benefit),
        LoadStoreConversionBase(axisAnalysisPass) {}

  LogicalResult
  matchAndRewrite(triton::LoadOp op, OpAdaptor adaptor,
                  ConversionPatternRewriter &rewriter) const override {
    Value ptr = op.ptr();
    Value mask = op.mask();
    Value other = op.other();

    Value llPtr = adaptor.ptr();
    Value llMask = adaptor.mask();
    Value llOther = adaptor.other();

    auto loc = op->getLoc();
    MLIRContext *ctx = rewriter.getContext();

    auto valueTy = op.getResult().getType().dyn_cast<RankedTensorType>();
    if (!valueTy)
      return failure();
    Type valueElemTy =
        getTypeConverter()->convertType(valueTy.getElementType());

    auto [layout, numElems] = getLayout(ptr);

    auto ptrElems = getLLVMElems(ptr, llPtr, layout, rewriter, loc);
    assert(ptrElems.size() == numElems);
    // Determine the vectorization size
    size_t vec = getVectorizeSize(ptr, layout);

    SmallVector<Value> maskElems;
    if (llMask) {
      unsigned maskAlignment = getMaskAlignment(mask);
      maskElems = getLLVMElems(mask, llMask, layout, rewriter, loc);
      assert(ptrElems.size() == maskElems.size());

      size_t maskAlign = getMaskAlignment(mask);
      vec = std::min(vec, maskAlign);
    }

    const size_t dtsize =
        std::max<int>(1, valueElemTy.getIntOrFloatBitWidth() / 8);
    const size_t valueElemNbits = dtsize * 8;

    const int numVecs = numElems / vec;

    // TODO: (goostavz) handle when other is const but not splat, which
    //       should be rarely seen
    bool otherIsSplatConstInt = false;
    DenseElementsAttr constAttr;
    int64_t splatVal = 0;
    if (other && valueElemTy.isa<IntegerType>() &&
        matchPattern(other, m_Constant(&constAttr)) && constAttr.isSplat()) {
      otherIsSplatConstInt = true;
      splatVal = constAttr.getSplatValue<APInt>().getSExtValue();
    }

    auto otherElems = getLLVMElems(other, llOther, layout, rewriter, loc);

    SmallVector<Value> loadedVals;
    for (size_t vecStart = 0; vecStart < numElems; vecStart += vec) {
      // TODO: optimization when ptr is GEP with constant offset
      size_t in_off = 0;

      const int maxWordWidth = std::max<int>(32, valueElemNbits);
      const int totalWidth = valueElemNbits * vec;
      const int width = std::min(totalWidth, maxWordWidth);
      const int nWords = std::max(1, totalWidth / width);
      const int wordNElems = width / valueElemNbits;
      const int vecNElems = totalWidth / valueElemNbits;
      assert(wordNElems * nWords * numVecs == numElems);

      // TODO(Superjomn) Add cache policy fields to StoreOp.
      // TODO(Superjomn) Deal with cache policy here.
      const bool hasL2EvictPolicy = false;

      PTXBuilder ptxBuilder;
      auto &ld = *ptxBuilder.create<PTXIOInstr>("ld");

      Value pred = mask ? maskElems[vecStart] : int_val(1, 1);

      const std::string readConstraint =
          (width == 64) ? "l" : ((width == 32) ? "r" : "c");
      const std::string writeConstraint =
          (width == 64) ? "=l" : ((width == 32) ? "=r" : "=c");

      // prepare asm operands
      auto *dstsOpr = ptxBuilder.newListOperand();
      for (int wordIdx = 0; wordIdx < nWords; ++wordIdx) {
        auto *opr = ptxBuilder.newOperand(writeConstraint); // =r operations
        dstsOpr->listAppend(opr);
      }

      auto *addrOpr =
          ptxBuilder.newAddrOperand(ptrElems[vecStart], "l", in_off);

      // Define the instruction opcode
      ld.o("volatile", op.isVolatile())
          .global()
          .o("ca", op.cache() == triton::CacheModifier::CA)
          .o("cg", op.cache() == triton::CacheModifier::CG)
          .o("L1::evict_first",
             op.evict() == triton::EvictionPolicy::EVICT_FIRST)
          .o("L1::evict_last", op.evict() == triton::EvictionPolicy::EVICT_LAST)
          .o("L1::cache_hint", hasL2EvictPolicy)
          .v(nWords)
          .b(width);

      PTXBuilder::Operand *evictOpr{};

      // Here lack a mlir::Value to bind to this operation, so disabled.
      // if (has_l2_evict_policy)
      //   evictOpr = ptxBuilder.newOperand(l2Evict, "l");

      if (!evictOpr)
        ld(dstsOpr, addrOpr).predicate(pred, "b");
      else
        ld(dstsOpr, addrOpr, evictOpr).predicate(pred, "b");

      if (other) {
        for (size_t ii = 0; ii < nWords; ++ii) {
          PTXInstr &mov = *ptxBuilder.create<>("mov");
          mov.o("u", width);

          size_t size = width / valueElemNbits;

          auto vecTy = LLVM::getFixedVectorType(valueElemTy, size);
          Value v = rewriter.create<LLVM::UndefOp>(loc, vecTy);
          for (size_t s = 0; s < size; ++s) {
            Value falseVal = otherElems[vecStart + ii * size + s];
            Value sVal = createIndexAttrConstant(
                rewriter, loc, this->getTypeConverter()->getIndexType(), s);
            v = insert_element(vecTy, v, falseVal, sVal);
          }
          v = bitcast(IntegerType::get(getContext(), width), v);

          PTXInstr::Operand *opr{};
          if (otherIsSplatConstInt)
            opr = ptxBuilder.newConstantOperand(splatVal);
          else
            opr = ptxBuilder.newOperand(v, readConstraint);

          mov(dstsOpr->listGet(ii), opr).predicateNot(pred, "b");
        }
      }

      // ---
      // create inline ASM signature
      // ---
      SmallVector<Type> retTys(nWords, IntegerType::get(getContext(), width));
      Type retTy = retTys.size() > 1
                       ? LLVM::LLVMStructType::getLiteral(getContext(), retTys)
                       : retTys[0];

      // TODO: if (has_l2_evict_policy)
      auto asmDialectAttr = LLVM::AsmDialectAttr::get(rewriter.getContext(),
                                                      LLVM::AsmDialect::AD_ATT);
      Value ret = ptxBuilder.launch(rewriter, loc, retTy);

      // ---
      // extract and store return values
      // ---
      SmallVector<Value> rets;
      for (unsigned int ii = 0; ii < nWords; ++ii) {
        Value curr;
        if (retTy.isa<LLVM::LLVMStructType>()) {
          curr = extract_val(IntegerType::get(getContext(), width), ret,
                             rewriter.getI64ArrayAttr(ii));
        } else {
          curr = ret;
        }
        curr = bitcast(
            LLVM::getFixedVectorType(valueElemTy, width / valueElemNbits),
            curr);
        rets.push_back(curr);
      }
      int tmp = width / valueElemNbits;
      for (size_t ii = 0; ii < vec; ++ii) {
        Value vecIdx = createIndexAttrConstant(
            rewriter, loc, this->getTypeConverter()->getIndexType(), ii % tmp);
        Value loaded = extract_element(valueElemTy, rets[ii / tmp], vecIdx);
        loadedVals.push_back(loaded);
      }
    } // end vec

    Type llvmResultStructTy = getTypeConverter()->convertType(valueTy);
    Value resultStruct =
        getStructFromElements(loc, loadedVals, rewriter, llvmResultStructTy);
    rewriter.replaceOp(op, {resultStruct});
    return success();
  }
};

struct StoreOpConversion
    : public ConvertTritonGPUOpToLLVMPattern<triton::StoreOp>,
      public LoadStoreConversionBase {
  using ConvertTritonGPUOpToLLVMPattern<
      triton::StoreOp>::ConvertTritonGPUOpToLLVMPattern;

  StoreOpConversion(LLVMTypeConverter &converter,
                    AxisInfoAnalysis &axisAnalysisPass, PatternBenefit benefit)
      : ConvertTritonGPUOpToLLVMPattern<triton::StoreOp>(converter, benefit),
        LoadStoreConversionBase(axisAnalysisPass) {}

  LogicalResult
  matchAndRewrite(triton::StoreOp op, OpAdaptor adaptor,
                  ConversionPatternRewriter &rewriter) const override {
    Value ptr = op.ptr();
    Value mask = op.mask();
    Value value = op.value();

    Value llPtr = adaptor.ptr();
    Value llMask = adaptor.mask();
    Value llValue = adaptor.value();

    auto loc = op->getLoc();
    MLIRContext *ctx = rewriter.getContext();

    auto valueTy = value.getType().dyn_cast<RankedTensorType>();
    if (!valueTy)
      return failure();
    Type valueElemTy =
        getTypeConverter()->convertType(valueTy.getElementType());

    auto [layout, numElems] = getLayout(ptr);

    auto ptrElems = getLLVMElems(ptr, llPtr, layout, rewriter, loc);
    auto valueElems = getLLVMElems(value, llValue, layout, rewriter, loc);
    assert(ptrElems.size() == valueElems.size());

    // Determine the vectorization size
    size_t vec = getVectorizeSize(ptr, layout);
    SmallVector<Value> maskElems;
    if (llMask) {
      maskElems = getLLVMElems(mask, llMask, layout, rewriter, loc);
      assert(valueElems.size() == maskElems.size());

      size_t maskAlign = getMaskAlignment(mask);
      vec = std::min(vec, maskAlign);
    }

    const size_t dtsize =
        std::max<int>(1, valueElemTy.getIntOrFloatBitWidth() / 8);
    const size_t valueElemNbits = dtsize * 8;

    const int numVecs = numElems / vec;
    for (size_t vecStart = 0; vecStart < numElems; vecStart += vec) {
      // TODO: optimization when ptr is AddPtr with constant offset
      size_t in_off = 0;

      const int maxWordWidth = std::max<int>(32, valueElemNbits);
      const int totalWidth = valueElemNbits * vec;
      const int width = std::min(totalWidth, maxWordWidth);
      const int nWords = std::max(1, totalWidth / width);
      const int wordNElems = width / valueElemNbits;
      const int vecNElems = totalWidth / valueElemNbits;
      assert(wordNElems * nWords * numVecs == numElems);

      // TODO(Superjomn) Add cache policy fields to StoreOp.
      // TODO(Superjomn) Deal with cache policy here.
      const bool hasL2EvictPolicy = false;

      Type valArgTy = IntegerType::get(ctx, width);
      auto wordTy = vec_ty(valueElemTy, wordNElems);

      SmallVector<std::pair<Value, std::string>> asmArgs;
      for (int wordIdx = 0; wordIdx < nWords; ++wordIdx) {
        // llWord is a width-len composition
        Value llWord = rewriter.create<LLVM::UndefOp>(loc, wordTy);
        // Insert each value element to the composition
        for (int elemIdx = 0; elemIdx < wordNElems; ++elemIdx) {
          const size_t elemOffset = vecStart + wordIdx * wordNElems + elemIdx;
          assert(elemOffset < valueElems.size());
          Value elem = valueElems[elemOffset];
          if (elem.getType().isInteger(1))
            elem = rewriter.create<LLVM::SExtOp>(loc, type::i8Ty(ctx), elem);
          elem = bitcast(valueElemTy, elem);

          Type u32Ty = typeConverter->convertType(type::u32Ty(ctx));
          llWord =
              insert_element(wordTy, llWord, elem,
                             rewriter.create<LLVM::ConstantOp>(
                                 loc, u32Ty, IntegerAttr::get(u32Ty, elemIdx)));
        }
        llWord = bitcast(valArgTy, llWord);
        std::string constraint =
            (width == 64) ? "l" : ((width == 32) ? "r" : "c");
        asmArgs.emplace_back(llWord, constraint);
      }

      // Prepare the PTX inline asm.
      PTXBuilder ptxBuilder;
      auto *asmArgList = ptxBuilder.newListOperand(asmArgs);

      Value maskVal = llMask ? maskElems[vecStart] : int_val(1, 1);

      auto *asmAddr =
          ptxBuilder.newAddrOperand(ptrElems[vecStart], "l", in_off);

      auto &ptxStoreInstr =
          ptxBuilder.create<PTXIOInstr>("st")->global().b(width).v(nWords);
      ptxStoreInstr(asmAddr, asmArgList).predicate(maskVal, "b");

      Type boolTy = getTypeConverter()->convertType(rewriter.getIntegerType(1));
      llvm::SmallVector<Type> argTys({boolTy, ptr.getType()});
      argTys.insert(argTys.end(), nWords, valArgTy);

      auto ASMReturnTy = LLVM::LLVMVoidType::get(ctx);

      ptxBuilder.launch(rewriter, loc, ASMReturnTy);
    }
    rewriter.eraseOp(op);
    return success();
  }
};

struct BroadcastOpConversion
    : public ConvertTritonGPUOpToLLVMPattern<triton::BroadcastOp> {
  using ConvertTritonGPUOpToLLVMPattern<
      triton::BroadcastOp>::ConvertTritonGPUOpToLLVMPattern;

  // Following the order of indices in the legacy code, a broadcast of:
  //   [s(0), s(1) ... s(k-1),    1, s(k+1), s(k+2) ... s(n-1)]
  // =>
  //   [s(0), s(1) ... s(k-1), s(k), s(k+1), s(k+2) ... s(n-1)]
  //
  // logically maps to a broadcast within a thread's scope:
  //   [cta(0)..cta(k-1),     1,cta(k+1)..cta(n-1),spt(0)..spt(k-1),
  //   1,spt(k+1)..spt(n-1)]
  // =>
  //   [cta(0)..cta(k-1),cta(k),cta(k+1)..cta(n-1),spt(0)..spt(k-1),spt(k),spt(k+1)..spt(n-1)]
  //
  // regardless of the order of the layout
  //
  LogicalResult
  matchAndRewrite(triton::BroadcastOp op, OpAdaptor adaptor,
                  ConversionPatternRewriter &rewriter) const override {
    Location loc = op->getLoc();
    Value src = adaptor.src();
    Value result = op.result();
    auto srcTy = op.src().getType().cast<RankedTensorType>();
    auto resultTy = result.getType().cast<RankedTensorType>();
    auto srcLayout = srcTy.getEncoding().dyn_cast<BlockedEncodingAttr>();
    auto resultLayout = resultTy.getEncoding().dyn_cast<BlockedEncodingAttr>();
    assert(srcLayout && (srcLayout == resultLayout) &&
           "Unexpected layout of BroadcastOp");
    auto srcShape = srcTy.getShape();
    auto resultShape = resultTy.getShape();
    unsigned rank = srcTy.getRank();
    assert(rank == resultTy.getRank());

    SmallVector<int64_t, 4> srcLogicalShape(2 * rank);
    SmallVector<int64_t, 4> resultLogicalShape(2 * rank);
    SmallVector<unsigned, 2> broadcastDims;
    for (unsigned d = 0; d < rank; ++d) {
      unsigned resultShapePerCTA = resultLayout.getSizePerThread()[d] *
                                   resultLayout.getThreadsPerWarp()[d] *
                                   resultLayout.getWarpsPerCTA()[d];
      int64_t numCtas = ceil<unsigned>(resultShape[d], resultShapePerCTA);
      if (srcShape[d] != resultShape[d]) {
        assert(srcShape[d] == 1);
        broadcastDims.push_back(d);
        srcLogicalShape[d] = 1;
        srcLogicalShape[d + rank] =
            std::max(unsigned(1), srcLayout.getSizePerThread()[d]);
      } else {
        srcLogicalShape[d] = numCtas;
        srcLogicalShape[d + rank] = resultLayout.getSizePerThread()[d];
      }
      resultLogicalShape[d] = numCtas;
      resultLogicalShape[d + rank] = resultLayout.getSizePerThread()[d];
    }
    int64_t duplicates = 1;
    SmallVector<int64_t, 2> broadcastSizes(broadcastDims.size() * 2);
    for (auto it : llvm::enumerate(broadcastDims)) {
      // Incase there are multiple indices in the src that is actually
      // calculating the same element, srcLogicalShape may not need to be 1.
      // Such as the case when src of shape [256, 1], and with a blocked layout:
      // sizePerThread: [1, 4];  threadsPerWarp: [1, 32]; warpsPerCTA: [1, 2]
      int64_t d = resultLogicalShape[it.value()] / srcLogicalShape[it.value()];
      broadcastSizes[it.index()] = d;
      duplicates *= d;
      d = resultLogicalShape[it.value() + rank] /
          srcLogicalShape[it.value() + rank];
      broadcastSizes[it.index() + broadcastDims.size()] = d;
      duplicates *= d;
    }

    unsigned srcElems = srcLayout.getElemsPerThread(srcShape);
    auto elemTy = resultTy.getElementType();
    auto srcVals = getElementsFromStruct(loc, src, rewriter);
    unsigned resultElems = resultLayout.getElemsPerThread(resultShape);
    SmallVector<Value> resultVals(resultElems);
    for (unsigned i = 0; i < srcElems; ++i) {
      auto srcMultiDim = getMultiDimIndex<int64_t>(i, srcLogicalShape);
      for (int64_t j = 0; j < duplicates; ++j) {
        auto resultMultiDim = srcMultiDim;
        auto bcastMultiDim = getMultiDimIndex<int64_t>(j, broadcastSizes);
        for (auto bcastDim : llvm::enumerate(broadcastDims)) {
          resultMultiDim[bcastDim.value()] += bcastMultiDim[bcastDim.index()];
          resultMultiDim[bcastDim.value() + rank] +=
              bcastMultiDim[bcastDim.index() + broadcastDims.size()] *
              srcLogicalShape[bcastDim.index() + broadcastDims.size()];
        }
        auto resultLinearIndex =
            getLinearIndex<int64_t>(resultMultiDim, resultLogicalShape);
        resultVals[resultLinearIndex] = srcVals[i];
      }
    }
    auto llvmStructTy = getTypeConverter()->convertType(resultTy);
    Value resultStruct =
        getStructFromElements(loc, resultVals, rewriter, llvmStructTy);
    rewriter.replaceOp(op, {resultStruct});
    return success();
  }
};

template <typename SourceOp>
struct ViewLikeOpConversion : public ConvertTritonGPUOpToLLVMPattern<SourceOp> {
  using OpAdaptor = typename SourceOp::Adaptor;
  explicit ViewLikeOpConversion(LLVMTypeConverter &typeConverter,
                                PatternBenefit benefit = 1)
      : ConvertTritonGPUOpToLLVMPattern<SourceOp>(typeConverter, benefit) {}

  LogicalResult
  matchAndRewrite(SourceOp op, OpAdaptor adaptor,
                  ConversionPatternRewriter &rewriter) const override {
    // We cannot directly
    //   rewriter.replaceOp(op, adaptor.src());
    // due to MLIR's restrictions
    Location loc = op->getLoc();
    auto resultTy = op.getType().template cast<RankedTensorType>();
    auto resultShape = resultTy.getShape();
    unsigned elems = getElemsPerThread(resultTy.getEncoding(), resultShape);
    Type elemTy =
        this->getTypeConverter()->convertType(resultTy.getElementType());
    SmallVector<Type> types(elems, elemTy);
    Type structTy = LLVM::LLVMStructType::getLiteral(this->getContext(), types);
    auto vals = this->getElementsFromStruct(loc, adaptor.src(), rewriter);
    Value view = getStructFromElements(loc, vals, rewriter, structTy);
    rewriter.replaceOp(op, view);
    return success();
  }
};

struct MakeRangeOpConversion
    : public ConvertTritonGPUOpToLLVMPattern<triton::MakeRangeOp> {

  MakeRangeOpConversion(LLVMTypeConverter &converter, PatternBenefit benefit)
      : ConvertTritonGPUOpToLLVMPattern<triton::MakeRangeOp>(converter,
                                                             benefit) {}

  LogicalResult
  matchAndRewrite(triton::MakeRangeOp op, OpAdaptor adaptor,
                  ConversionPatternRewriter &rewriter) const override {
    Location loc = op->getLoc();
    auto rankedTy = op.result().getType().dyn_cast<RankedTensorType>();
    auto shape = rankedTy.getShape();
    auto layout = rankedTy.getEncoding();

    auto elemTy = rankedTy.getElementType();
    assert(elemTy.isInteger(32));
    Value start = createIndexAttrConstant(rewriter, loc, elemTy, op.start());
    auto idxs = emitIndices(loc, rewriter, layout, shape);
    unsigned elems = idxs.size();
    SmallVector<Value> retVals(elems);
    for (auto multiDim : llvm::enumerate(idxs)) {
      assert(multiDim.value().size() == 1);
      retVals[multiDim.index()] = add(multiDim.value()[0], start);
    }
    SmallVector<Type> types(elems, elemTy);
    Type structTy = LLVM::LLVMStructType::getLiteral(getContext(), types);
    Value result = getStructFromElements(loc, retVals, rewriter, structTy);
    rewriter.replaceOp(op, result);
    return success();
  }
};

struct GetProgramIdOpConversion
    : public ConvertTritonGPUOpToLLVMPattern<triton::GetProgramIdOp> {
  using ConvertTritonGPUOpToLLVMPattern<
      triton::GetProgramIdOp>::ConvertTritonGPUOpToLLVMPattern;

  LogicalResult
  matchAndRewrite(triton::GetProgramIdOp op, OpAdaptor adaptor,
                  ConversionPatternRewriter &rewriter) const override {
    Location loc = op->getLoc();
    Value blockId = rewriter.create<::mlir::gpu::BlockIdOp>(
        loc, rewriter.getIndexType(), ::mlir::gpu::Dimension::x);
    auto llvmIndexTy = getTypeConverter()->getIndexType();
    rewriter.replaceOpWithNewOp<UnrealizedConversionCastOp>(
        op, TypeRange{llvmIndexTy}, ValueRange{blockId});
    return success();
  }
};

struct AddPtrOpConversion
    : public ConvertTritonGPUOpToLLVMPattern<triton::AddPtrOp> {
  using ConvertTritonGPUOpToLLVMPattern<
      triton::AddPtrOp>::ConvertTritonGPUOpToLLVMPattern;

  LogicalResult
  matchAndRewrite(triton::AddPtrOp op, OpAdaptor adaptor,
                  ConversionPatternRewriter &rewriter) const override {
    Location loc = op->getLoc();
    auto resultTy = op.getType();
    auto resultTensorTy = resultTy.dyn_cast<RankedTensorType>();
    if (resultTensorTy) {
      auto resultLayout =
          resultTensorTy.getEncoding().dyn_cast<BlockedEncodingAttr>();
      assert(resultLayout && "Unexpected resultLayout in AddPtrOpConversion");
      auto resultShape = resultTensorTy.getShape();
      unsigned elems = resultLayout.getElemsPerThread(resultShape);
      Type elemTy =
          getTypeConverter()->convertType(resultTensorTy.getElementType());
      SmallVector<Type> types(elems, elemTy);
      Type structTy = LLVM::LLVMStructType::getLiteral(getContext(), types);
      auto ptrs = getElementsFromStruct(loc, adaptor.ptr(), rewriter);
      auto offsets = getElementsFromStruct(loc, adaptor.offset(), rewriter);
      SmallVector<Value> resultVals(elems);
      for (unsigned i = 0; i < elems; ++i) {
        resultVals[i] = gep(elemTy, ptrs[i], offsets[i]);
      }
      Value view = getStructFromElements(loc, resultVals, rewriter, structTy);
      rewriter.replaceOp(op, view);
    } else {
      assert(resultTy.isa<triton::PointerType>());
      Type llResultTy = getTypeConverter()->convertType(resultTy);
      Value result = gep(llResultTy, adaptor.ptr(), adaptor.offset());
      rewriter.replaceOp(op, result);
    }
    return success();
  }
};

struct AllocTensorOpConversion
    : public ConvertTritonGPUOpToLLVMPattern<triton::gpu::AllocTensorOp> {
  using ConvertTritonGPUOpToLLVMPattern<
      triton::gpu::AllocTensorOp>::ConvertTritonGPUOpToLLVMPattern;

  LogicalResult
  matchAndRewrite(triton::gpu::AllocTensorOp op, OpAdaptor adaptor,
                  ConversionPatternRewriter &rewriter) const override {
    Location loc = op->getLoc();
    Value smemBase = getSharedMemoryBase(loc, rewriter, op.getResult());
    auto resultTy = op.getType().dyn_cast<RankedTensorType>();
    auto llvmElemTy =
        getTypeConverter()->convertType(resultTy.getElementType());
    auto elemPtrTy = LLVM::LLVMPointerType::get(llvmElemTy, 3);
    Value resultVal =
        rewriter.create<LLVM::BitcastOp>(loc, elemPtrTy, smemBase);
    rewriter.replaceOp(op, resultVal);
    return success();
  }
};

struct ExtractSliceOpConversion
    : public ConvertTritonGPUOpToLLVMPattern<triton::gpu::ExtractSliceOp> {
  using ConvertTritonGPUOpToLLVMPattern<
      triton::gpu::ExtractSliceOp>::ConvertTritonGPUOpToLLVMPattern;

  LogicalResult
  matchAndRewrite(triton::gpu::ExtractSliceOp op, OpAdaptor adaptor,
                  ConversionPatternRewriter &rewriter) const override {
    Location loc = op->getLoc();
    auto srcTy = op.src().getType().dyn_cast<RankedTensorType>();
    auto srcLayout = srcTy.getEncoding().dyn_cast<SharedEncodingAttr>();
    assert(srcLayout && "Unexpected resultLayout in ExtractSliceOpConversion");

    // axis > 0 will result in non-contiguous memory access if the result tensor
    // is an alias of the source tensor.
    auto axis = op->getAttrOfType<IntegerAttr>("axis").getInt();
    assert(axis == 0 && "extract_slice: Only axis=0 is supported for now");

    // Example:
    // %dst = extract_slice %src, %index {axis = 0}
    // src.shape = [11, 2, 3, 4, 1]
    // offset = %index * 2 * 3 * 4 * 1
    auto dstTy = op.getType().dyn_cast<RankedTensorType>();
    auto base = product<int64_t>(dstTy.getShape());
    auto baseVal = createIndexAttrConstant(
        rewriter, loc, getTypeConverter()->getIndexType(), base);
    Value offset = mul(adaptor.index(), baseVal);

    auto llvmElemTy = getTypeConverter()->convertType(dstTy.getElementType());
    auto elemPtrTy = LLVM::LLVMPointerType::get(llvmElemTy, 3);
    Value resultVal = gep(elemPtrTy, adaptor.src(), offset);
    rewriter.replaceOp(op, resultVal);
    return success();
  }
};

// A CRTP style of base class.
template <typename SourceOp, typename DestOp, typename ConcreteT>
class BinaryOpConversionBase
    : public ConvertTritonGPUOpToLLVMPattern<SourceOp> {
public:
  using OpAdaptor = typename SourceOp::Adaptor;

  explicit BinaryOpConversionBase(LLVMTypeConverter &typeConverter,
                                  PatternBenefit benefit = 1)
      : ConvertTritonGPUOpToLLVMPattern<SourceOp>(typeConverter, benefit) {}

  LogicalResult
  matchAndRewrite(SourceOp op, OpAdaptor adaptor,
                  ConversionPatternRewriter &rewriter) const override {
    auto resultTy = op.getType().template dyn_cast<RankedTensorType>();
    // ArithmeticToLLVM will handle the lowering of scalar ArithOps
    if (!resultTy)
      return failure();

    Location loc = op->getLoc();
    auto resultLayout =
        resultTy.getEncoding().template dyn_cast<BlockedEncodingAttr>();
    auto resultShape = resultTy.getShape();
    assert(resultLayout && "Unexpected resultLayout in BinaryOpConversion");
    unsigned elems = resultLayout.getElemsPerThread(resultShape);
    Type elemTy =
        this->getTypeConverter()->convertType(resultTy.getElementType());
    SmallVector<Type> types(elems, elemTy);
    Type structTy = LLVM::LLVMStructType::getLiteral(this->getContext(), types);

    auto *concreteThis = static_cast<const ConcreteT *>(this);
    auto lhss = this->getElementsFromStruct(loc, concreteThis->getLhs(adaptor),
                                            rewriter);
    auto rhss = this->getElementsFromStruct(loc, concreteThis->getRhs(adaptor),
                                            rewriter);
    SmallVector<Value> resultVals(elems);
    for (unsigned i = 0; i < elems; ++i) {
      resultVals[i] = concreteThis->createDestOp(op, rewriter, elemTy, lhss[i],
                                                 rhss[i], loc);
    }
    Value view = getStructFromElements(loc, resultVals, rewriter, structTy);
    rewriter.replaceOp(op, view);
    return success();
  }
};

template <typename SourceOp, typename DestOp>
struct BinaryOpConversion
    : public BinaryOpConversionBase<SourceOp, DestOp,
                                    BinaryOpConversion<SourceOp, DestOp>> {

  explicit BinaryOpConversion(LLVMTypeConverter &typeConverter,
                              PatternBenefit benefit = 1)
      : BinaryOpConversionBase<SourceOp, DestOp,
                               BinaryOpConversion<SourceOp, DestOp>>(
            typeConverter, benefit) {}

  using OpAdaptor = typename SourceOp::Adaptor;
  // An interface to support variant DestOp builder.
  DestOp createDestOp(SourceOp op, ConversionPatternRewriter &rewriter,
                      Type elemTy, Value lhs, Value rhs, Location loc) const {
    return rewriter.create<DestOp>(loc, elemTy, lhs, rhs);
  }

  // Get the left operand of the op.
  Value getLhs(OpAdaptor adaptor) const { return adaptor.getLhs(); }
  // Get the right operand of the op.
  Value getRhs(OpAdaptor adaptor) const { return adaptor.getRhs(); }
};

//
// Unary
//

template <typename SourceOp, typename DestOp, typename ConcreteT>
class UnaryOpConversionBase : public ConvertTritonGPUOpToLLVMPattern<SourceOp> {

public:
  using OpAdaptor = typename SourceOp::Adaptor;

  explicit UnaryOpConversionBase(LLVMTypeConverter &typeConverter,
                                 PatternBenefit benefit = 1)
      : ConvertTritonGPUOpToLLVMPattern<SourceOp>(typeConverter, benefit) {}

  LogicalResult
  matchAndRewrite(SourceOp op, OpAdaptor adaptor,
                  ConversionPatternRewriter &rewriter) const override {
    auto resultTy = op.getType().template dyn_cast<RankedTensorType>();

    // ArithmeticToLLVM will handle the lowering of scalar ArithOps
    if (!resultTy)
      return failure();

    Location loc = op->getLoc();
    auto resultLayout =
        resultTy.getEncoding().template dyn_cast<BlockedEncodingAttr>();
    auto resultShape = resultTy.getShape();
    assert(resultLayout && "Unexpected resultLayout in UnaryOpConversion");
    unsigned elems = resultLayout.getElemsPerThread(resultShape);
    Type elemTy =
        this->getTypeConverter()->convertType(resultTy.getElementType());
    SmallVector<Type> types(elems, elemTy);
    Type structTy = LLVM::LLVMStructType::getLiteral(this->getContext(), types);

    auto *concreteThis = static_cast<const ConcreteT *>(this);
    auto srcs = this->getElementsFromStruct(loc, concreteThis->getSrc(adaptor),
                                            rewriter);
    SmallVector<Value> resultVals(elems);
    for (unsigned i = 0; i < elems; ++i) {
      resultVals[i] =
          concreteThis->createDestOp(op, rewriter, elemTy, srcs[i], loc);
    }
    Value view = getStructFromElements(loc, resultVals, rewriter, structTy);
    rewriter.replaceOp(op, view);
    return success();
  }
};

template <typename SourceOp, typename DestOp>
struct UnaryOpConversion
    : public UnaryOpConversionBase<SourceOp, DestOp,
                                   UnaryOpConversion<SourceOp, DestOp>> {

  explicit UnaryOpConversion(LLVMTypeConverter &typeConverter,
                             PatternBenefit benefit = 1)
      : UnaryOpConversionBase<SourceOp, DestOp,
                              UnaryOpConversion<SourceOp, DestOp>>(
            typeConverter, benefit) {}

  using OpAdaptor = typename SourceOp::Adaptor;
  // An interface to support variant DestOp builder.
  DestOp createDestOp(SourceOp op, ConversionPatternRewriter &rewriter,
                      Type elemTy, Value src, Location loc) const {
    return rewriter.create<DestOp>(loc, elemTy, src);
  }

  // Get the source operand of the op.
  Value getSrc(OpAdaptor adaptor) const {
    auto operands = adaptor.getOperands();
    if (operands.size() > 1)
      llvm::report_fatal_error("unary operator has more than one operand");
    return operands.front();
  }
};

//
// comparisons
//

struct CmpIOpConversion
    : public BinaryOpConversionBase<triton::gpu::CmpIOp, LLVM::ICmpOp,
                                    CmpIOpConversion> {
  explicit CmpIOpConversion(LLVMTypeConverter &typeConverter,
                            PatternBenefit benefit = 1)
      : BinaryOpConversionBase(typeConverter, benefit) {}

  // An interface to support variant DestOp builder.
  LLVM::ICmpOp createDestOp(triton::gpu::CmpIOp op,
                            ConversionPatternRewriter &rewriter, Type elemTy,
                            Value lhs, Value rhs, Location loc) const {
    return rewriter.create<LLVM::ICmpOp>(
        loc, elemTy, ArithCmpIPredicteToLLVM(op.predicate()), lhs, rhs);
  }

  // Get the left operand of the op.
  Value getLhs(OpAdaptor adaptor) const { return adaptor.lhs(); }
  // Get the right operand of the op.
  Value getRhs(OpAdaptor adaptor) const { return adaptor.rhs(); }

  static LLVM::ICmpPredicate
  ArithCmpIPredicteToLLVM(arith::CmpIPredicate predicate) {
    switch (predicate) {
#define __PRED_ENUM(item__)                                                    \
  case arith::CmpIPredicate::item__:                                           \
    return LLVM::ICmpPredicate::item__

      __PRED_ENUM(eq);
      __PRED_ENUM(ne);
      __PRED_ENUM(sgt);
      __PRED_ENUM(sge);
      __PRED_ENUM(slt);
      __PRED_ENUM(sle);
      __PRED_ENUM(ugt);
      __PRED_ENUM(uge);
      __PRED_ENUM(ult);
      __PRED_ENUM(ule);

#undef __PRED_ENUM
    }
    return LLVM::ICmpPredicate::eq;
  }
};

struct CmpFOpConversion
    : public BinaryOpConversionBase<triton::gpu::CmpFOp, LLVM::FCmpOp,
                                    CmpFOpConversion> {
  explicit CmpFOpConversion(LLVMTypeConverter &typeConverter,
                            PatternBenefit benefit = 1)
      : BinaryOpConversionBase(typeConverter, benefit) {}

  // An interface to support variant DestOp builder.
  LLVM::FCmpOp createDestOp(triton::gpu::CmpFOp op,
                            ConversionPatternRewriter &rewriter, Type elemTy,
                            Value lhs, Value rhs, Location loc) const {
    return rewriter.create<LLVM::FCmpOp>(
        loc, elemTy, ArithCmpFPredicteToLLVM(op.predicate()), lhs, rhs);
  }

  // Get the left operand of the op.
  Value getLhs(OpAdaptor adaptor) const { return adaptor.lhs(); }
  // Get the right operand of the op.
  Value getRhs(OpAdaptor adaptor) const { return adaptor.rhs(); }

  static LLVM::FCmpPredicate
  ArithCmpFPredicteToLLVM(arith::CmpFPredicate predicate) {
    switch (predicate) {
#define __PRED_ENUM(item__, item1__)                                           \
  case arith::CmpFPredicate::item__:                                           \
    return LLVM::FCmpPredicate::item1__

      __PRED_ENUM(OEQ, oeq);
      __PRED_ENUM(ONE, one);
      __PRED_ENUM(OGT, ogt);
      __PRED_ENUM(OGE, oge);
      __PRED_ENUM(OLT, olt);
      __PRED_ENUM(OLE, ole);
      __PRED_ENUM(ORD, ord);
      __PRED_ENUM(UEQ, ueq);
      __PRED_ENUM(UGT, ugt);
      __PRED_ENUM(ULT, ult);
      __PRED_ENUM(ULE, ule);
      __PRED_ENUM(UNE, une);
      __PRED_ENUM(UNO, uno);
      __PRED_ENUM(AlwaysTrue, _true);
      __PRED_ENUM(AlwaysFalse, _false);

#undef __PRED_ENUM
    }
    return LLVM::FCmpPredicate::_true;
  }
};

struct ConvertLayoutOpConversion
    : public ConvertTritonGPUOpToLLVMPattern<triton::gpu::ConvertLayoutOp> {
public:
  using ConvertTritonGPUOpToLLVMPattern<
      triton::gpu::ConvertLayoutOp>::ConvertTritonGPUOpToLLVMPattern;

  LogicalResult
  matchAndRewrite(triton::gpu::ConvertLayoutOp op, OpAdaptor adaptor,
                  ConversionPatternRewriter &rewriter) const override {
    Value src = op.src();
    Value dst = op.result();
    auto srcTy = src.getType().cast<RankedTensorType>();
    auto dstTy = dst.getType().cast<RankedTensorType>();
    Attribute srcLayout = srcTy.getEncoding();
    Attribute dstLayout = dstTy.getEncoding();
    if (srcLayout.isa<BlockedEncodingAttr>() &&
        dstLayout.isa<SharedEncodingAttr>()) {
      return lowerBlockedToShared(op, adaptor, rewriter);
    }
    if (srcLayout.isa<SharedEncodingAttr>() &&
        dstLayout.isa<DotOperandEncodingAttr>()) {
      return lowerSharedToDotOperand(op, adaptor, rewriter);
    }
    if ((!srcLayout.isa<BlockedEncodingAttr>() &&
         !srcLayout.isa<MmaEncodingAttr>()) ||
        (!dstLayout.isa<BlockedEncodingAttr>() &&
         !dstLayout.isa<MmaEncodingAttr>())) {
      // TODO: to be implemented
      return failure();
    }

    return lowerDistributedToDistributed(op, adaptor, rewriter);
  }

private:
  template <typename T>
  SmallVector<T> reorder(ArrayRef<T> input, ArrayRef<unsigned> order) const {
    size_t rank = order.size();
    assert(input.size() == rank);
    SmallVector<T> result(rank);
    for (auto it : llvm::enumerate(order)) {
      result[rank - 1 - it.value()] = input[it.index()];
    }
    return result;
  };

  // shared memory rd/st for blocked or mma layout with data padding
  void processReplica(Location loc, ConversionPatternRewriter &rewriter,
                      bool stNotRd, RankedTensorType type,
                      ArrayRef<unsigned> numCTAsEachRep,
                      ArrayRef<unsigned> multiDimRepId, unsigned vec,
                      ArrayRef<unsigned> paddedRepShape,
                      ArrayRef<unsigned> outOrd, SmallVector<Value> &vals,
                      Value smemBase) const;

  // blocked/mma -> blocked/mma.
  // Data padding in shared memory to avoid bank confict.
  LogicalResult
  lowerDistributedToDistributed(triton::gpu::ConvertLayoutOp op,
                                OpAdaptor adaptor,
                                ConversionPatternRewriter &rewriter) const;

  // blocked -> shared.
  // Swizzling in shared memory to avoid bank conflict. Normally used for
  // A/B operands of dots.
  LogicalResult lowerBlockedToShared(triton::gpu::ConvertLayoutOp op,
                                     OpAdaptor adaptor,
                                     ConversionPatternRewriter &rewriter) const;

  // shared -> mma_operand
  LogicalResult
  lowerSharedToDotOperand(triton::gpu::ConvertLayoutOp op, OpAdaptor adaptor,
                          ConversionPatternRewriter &rewriter) const;
};

void ConvertLayoutOpConversion::processReplica(
    Location loc, ConversionPatternRewriter &rewriter, bool stNotRd,
    RankedTensorType type, ArrayRef<unsigned> numCTAsEachRep,
    ArrayRef<unsigned> multiDimRepId, unsigned vec,
    ArrayRef<unsigned> paddedRepShape, ArrayRef<unsigned> outOrd,
    SmallVector<Value> &vals, Value smemBase) const {
  unsigned accumNumCTAsEachRep = product<unsigned>(numCTAsEachRep);
  auto layout = type.getEncoding();
  auto blockedLayout = layout.dyn_cast<BlockedEncodingAttr>();
  auto mmaLayout = layout.dyn_cast<MmaEncodingAttr>();
  auto rank = type.getRank();
  auto sizePerThread = getSizePerThread(layout);
  auto accumSizePerThread = product<unsigned>(sizePerThread);
  auto llvmIndexTy = getTypeConverter()->getIndexType();
  SmallVector<unsigned> numCTAs(rank);
  auto shapePerCTA = getShapePerCTA(layout);
  for (unsigned d = 0; d < rank; ++d) {
    numCTAs[d] = ceil<unsigned>(type.getShape()[d], shapePerCTA[d]);
  }
  auto llvmElemTy = getTypeConverter()->convertType(type.getElementType());
  SmallVector<Value> multiDimOffsetFirstElem;
  SmallVector<Value> mmaColIdx(2);
  SmallVector<Value> mmaRowIdx(2);
  if (blockedLayout) {
    multiDimOffsetFirstElem = emitBaseIndexForBlockedLayout(
        loc, rewriter, blockedLayout, type.getShape());
  } else if (mmaLayout) {
    Value threadId = getThreadId(rewriter, loc);
    Value warpSize = idx_val(32);
    Value laneId = urem(threadId, warpSize);
    Value warpId = udiv(threadId, warpSize);
    // auto multiDimWarpId =
    //     delinearize(rewriter, loc, warpId, mmaLayout.getWarpsPerCTA());
    // TODO: double confirm if its document bug or DotConversion's Bug
    SmallVector<Value> multiDimWarpId(2);
    multiDimWarpId[0] = urem(warpId, idx_val(mmaLayout.getWarpsPerCTA()[0]));
    multiDimWarpId[1] = udiv(warpId, idx_val(mmaLayout.getWarpsPerCTA()[0]));
    Value four = idx_val(4);
    Value mmaGrpId = udiv(laneId, four);
    Value mmaGrpIdP8 = add(mmaGrpId, idx_val(8));
    Value mmaThreadIdInGrp = urem(laneId, four);
    Value mmaThreadIdInGrpM2 = mul(mmaThreadIdInGrp, idx_val(2));
    Value mmaThreadIdInGrpM2P1 = add(mmaThreadIdInGrpM2, idx_val(1));
    Value colWarpOffset = mul(multiDimWarpId[0], idx_val(16));
    mmaColIdx[0] = add(mmaGrpId, colWarpOffset);
    mmaColIdx[1] = add(mmaGrpIdP8, colWarpOffset);
    Value rowWarpOffset = mul(multiDimWarpId[1], idx_val(8));
    mmaRowIdx[0] = add(mmaThreadIdInGrpM2, rowWarpOffset);
    mmaRowIdx[1] = add(mmaThreadIdInGrpM2P1, rowWarpOffset);
  }
  for (unsigned ctaId = 0; ctaId < accumNumCTAsEachRep; ++ctaId) {
    auto multiDimCTAInRepId = getMultiDimIndex<unsigned>(ctaId, numCTAsEachRep);
    SmallVector<unsigned> multiDimCTAId(rank);
    for (auto it : llvm::enumerate(multiDimCTAInRepId)) {
      auto d = it.index();
      multiDimCTAId[d] = multiDimRepId[d] * numCTAsEachRep[d] + it.value();
    }

    unsigned linearCTAId = getLinearIndex<unsigned>(multiDimCTAId, numCTAs);
    // TODO: This is actually redundant index calculation, we should
    //       consider of caching the index calculation result in case
    //       of performance issue observed.
    for (unsigned elemId = 0; elemId < accumSizePerThread; elemId += vec) {
      SmallVector<Value> multiDimOffset(rank);
      if (blockedLayout) {
        SmallVector<unsigned> multiDimElemId = getMultiDimIndex<unsigned>(
            elemId, blockedLayout.getSizePerThread());
        for (unsigned d = 0; d < rank; ++d) {
          multiDimOffset[d] =
              add(multiDimOffsetFirstElem[d],
                  idx_val(multiDimCTAInRepId[d] * shapePerCTA[d] +
                          multiDimElemId[d]));
        }
      } else if (mmaLayout) {
        assert(rank == 2);
        assert(mmaLayout.getVersion() == 2 &&
               "mmaLayout ver1 not implemented yet");
        multiDimOffset[0] = elemId < 2 ? mmaColIdx[0] : mmaColIdx[1];
        multiDimOffset[1] = elemId % 2 == 0 ? mmaRowIdx[0] : mmaRowIdx[1];
        multiDimOffset[0] = add(
            multiDimOffset[0], idx_val(multiDimCTAInRepId[0] * shapePerCTA[0]));
        multiDimOffset[1] = add(
            multiDimOffset[1], idx_val(multiDimCTAInRepId[1] * shapePerCTA[1]));
      } else {
        assert(0 && "unexpected layout in processReplica");
      }
      Value offset =
          linearize(rewriter, loc, reorder<Value>(multiDimOffset, outOrd),
                    reorder<unsigned>(paddedRepShape, outOrd));
      auto elemPtrTy = ptr_ty(llvmElemTy, 3);
      Value ptr = gep(elemPtrTy, smemBase, offset);
      auto vecTy = vec_ty(llvmElemTy, vec);
      ptr = bitcast(ptr_ty(vecTy, 3), ptr);
      if (stNotRd) {
        Value valVec = undef(vecTy);
        for (unsigned v = 0; v < vec; ++v) {
          valVec = insert_element(
              vecTy, valVec,
              vals[elemId + linearCTAId * accumSizePerThread + v], idx_val(v));
        }
        store(valVec, ptr);
      } else {
        Value valVec = load(ptr);
        for (unsigned v = 0; v < vec; ++v) {
          vals[elemId + linearCTAId * accumSizePerThread + v] =
              extract_element(llvmElemTy, valVec, idx_val(v));
        }
      }
    }
  }
}

LogicalResult ConvertLayoutOpConversion::lowerDistributedToDistributed(
    triton::gpu::ConvertLayoutOp op, OpAdaptor adaptor,
    ConversionPatternRewriter &rewriter) const {
  auto loc = op.getLoc();
  Value src = op.src();
  Value dst = op.result();
  auto srcTy = src.getType().cast<RankedTensorType>();
  auto dstTy = dst.getType().cast<RankedTensorType>();
  Attribute srcLayout = srcTy.getEncoding();
  Attribute dstLayout = dstTy.getEncoding();
  auto llvmElemTy = getTypeConverter()->convertType(dstTy.getElementType());
  Value smemBase = getSharedMemoryBase(loc, rewriter, op.getOperation());
  auto elemPtrTy = ptr_ty(llvmElemTy, 3);
  smemBase = bitcast(elemPtrTy, smemBase);
  auto shape = dstTy.getShape();
  unsigned rank = dstTy.getRank();
  SmallVector<unsigned> numReplicates(rank);
  SmallVector<unsigned> inNumCTAsEachRep(rank);
  SmallVector<unsigned> outNumCTAsEachRep(rank);
  SmallVector<unsigned> inNumCTAs(rank);
  SmallVector<unsigned> outNumCTAs(rank);
  auto srcShapePerCTA = getShapePerCTA(srcLayout);
  auto dstShapePerCTA = getShapePerCTA(dstLayout);
  for (unsigned d = 0; d < rank; ++d) {
    unsigned inPerCTA = std::min<unsigned>(shape[d], srcShapePerCTA[d]);
    unsigned outPerCTA = std::min<unsigned>(shape[d], dstShapePerCTA[d]);
    unsigned maxPerCTA = std::max(inPerCTA, outPerCTA);
    numReplicates[d] = ceil<unsigned>(shape[d], maxPerCTA);
    inNumCTAsEachRep[d] = maxPerCTA / inPerCTA;
    outNumCTAsEachRep[d] = maxPerCTA / outPerCTA;
    assert(maxPerCTA % inPerCTA == 0 && maxPerCTA % outPerCTA == 0);
    inNumCTAs[d] = ceil<unsigned>(shape[d], inPerCTA);
    outNumCTAs[d] = ceil<unsigned>(shape[d], outPerCTA);
  }
  // Potentially we need to store for multiple CTAs in this replication
  unsigned accumNumReplicates = product<unsigned>(numReplicates);
  unsigned elems = getElemsPerThread(srcLayout, srcTy.getShape());
  auto vals = getElementsFromStruct(loc, adaptor.src(), rewriter);
  unsigned inVec = 0;
  unsigned outVec = 0;
  auto paddedRepShape = getScratchConfigForCvtLayout(op, inVec, outVec);

  unsigned outElems = getElemsPerThread(dstLayout, shape);
  auto outOrd = getOrder(dstLayout);
  SmallVector<Value> outVals(outElems);

  for (unsigned repId = 0; repId < accumNumReplicates; ++repId) {
    auto multiDimRepId = getMultiDimIndex<unsigned>(repId, numReplicates);
    barrier;
    if (srcLayout.isa<BlockedEncodingAttr>() ||
        srcLayout.isa<MmaEncodingAttr>()) {
      processReplica(loc, rewriter, /*stNotRd*/ true, srcTy, inNumCTAsEachRep,
                     multiDimRepId, inVec, paddedRepShape, outOrd, vals,
                     smemBase);
    } else {
      assert(0 && "ConvertLayout with input layout not implemented");
      return failure();
    }
    barrier;
    if (dstLayout.isa<BlockedEncodingAttr>() ||
        dstLayout.isa<MmaEncodingAttr>()) {
      processReplica(loc, rewriter, /*stNotRd*/ false, dstTy, outNumCTAsEachRep,
                     multiDimRepId, outVec, paddedRepShape, outOrd, outVals,
                     smemBase);
    } else {
      assert(0 && "ConvertLayout with output layout not implemented");
      return failure();
    }
  }

  SmallVector<Type> types(outElems, llvmElemTy);
  Type structTy = struct_ty(getContext(), types);
  Value result = getStructFromElements(loc, outVals, rewriter, structTy);
  rewriter.replaceOp(op, result);

  return success();
};

LogicalResult ConvertLayoutOpConversion::lowerBlockedToShared(
    triton::gpu::ConvertLayoutOp op, OpAdaptor adaptor,
    ConversionPatternRewriter &rewriter) const {
  auto loc = op.getLoc();
  Value src = op.src();
  Value dst = op.result();
  auto srcTy = src.getType().cast<RankedTensorType>();
  auto dstTy = dst.getType().cast<RankedTensorType>();
  auto srcShape = srcTy.getShape();
  assert(srcShape.size() == 2 &&
         "Unexpected rank of ConvertLayout(blocked->shared)");
  auto srcBlockedLayout = srcTy.getEncoding().cast<BlockedEncodingAttr>();
  auto dstSharedLayout = dstTy.getEncoding().cast<SharedEncodingAttr>();
  auto inOrd = srcBlockedLayout.getOrder();
  auto outOrd = dstSharedLayout.getOrder();
  unsigned inVec =
      inOrd == outOrd ? srcBlockedLayout.getSizePerThread()[inOrd[0]] : 1;
  unsigned outVec = dstSharedLayout.getVec();
  unsigned minVec = std::min(outVec, inVec);
  unsigned perPhase = dstSharedLayout.getPerPhase();
  unsigned maxPhase = dstSharedLayout.getMaxPhase();
  unsigned numElems = getElemsPerThread(srcBlockedLayout, srcShape);
  auto inVals = getElementsFromStruct(loc, adaptor.src(), rewriter);
  unsigned srcAccumSizeInThreads =
      product<unsigned>(srcBlockedLayout.getSizePerThread());
  auto elemTy = srcTy.getElementType();
  auto wordTy = vec_ty(elemTy, minVec);

  // TODO: [goostavz] We should make a cache for the calculation of
  // emitBaseIndexForBlockedLayout in case backend compiler not being able to
  // optimize that
  SmallVector<Value> multiDimOffsetFirstElem =
      emitBaseIndexForBlockedLayout(loc, rewriter, srcBlockedLayout, srcShape);
  SmallVector<unsigned> srcShapePerCTA = getShapePerCTA(srcBlockedLayout);
  SmallVector<unsigned> reps{ceil<unsigned>(srcShape[0], srcShapePerCTA[0]),
                             ceil<unsigned>(srcShape[1], srcShapePerCTA[1])};

  // Visit each input value in the order they are placed in inVals
  //
  // Please note that the order was not awaring of blockLayout.getOrder(),
  // thus the adjacent elems may not belong to a same word. This could be
  // improved if we update the elements order by emitIndicesForBlockedLayout()
  SmallVector<unsigned> wordsInEachRep(2);
  wordsInEachRep[0] = inOrd[0] == 0
                          ? srcBlockedLayout.getSizePerThread()[0] / minVec
                          : srcBlockedLayout.getSizePerThread()[0];
  wordsInEachRep[1] = inOrd[0] == 0
                          ? srcBlockedLayout.getSizePerThread()[1]
                          : srcBlockedLayout.getSizePerThread()[1] / minVec;
  Value outVecVal = idx_val(outVec);
  Value minVecVal = idx_val(minVec);
  Value smemBase = getSharedMemoryBase(loc, rewriter, dst);
  auto elemPtrTy = ptr_ty(getTypeConverter()->convertType(elemTy), 3);
  smemBase = bitcast(elemPtrTy, smemBase);
  unsigned numWordsEachRep = product<unsigned>(wordsInEachRep);
  SmallVector<Value> wordVecs(numWordsEachRep);
  for (unsigned i = 0; i < numElems; ++i) {
    if (i % srcAccumSizeInThreads == 0) {
      // start of a replication
      for (unsigned w = 0; w < numWordsEachRep; ++w) {
        wordVecs[w] = undef(wordTy);
      }
    }
    unsigned linearIdxInNanoTile = i % srcAccumSizeInThreads;
    auto multiDimIdxInNanoTile = getMultiDimIndex<unsigned>(
        linearIdxInNanoTile, srcBlockedLayout.getSizePerThread());
    unsigned pos = multiDimIdxInNanoTile[inOrd[0]] % minVec;
    multiDimIdxInNanoTile[inOrd[0]] /= minVec;
    unsigned wordVecIdx =
        getLinearIndex<unsigned>(multiDimIdxInNanoTile, wordsInEachRep);
    wordVecs[wordVecIdx] =
        insert_element(wordTy, wordVecs[wordVecIdx], inVals[i], idx_val(pos));

    if (i % srcAccumSizeInThreads == srcAccumSizeInThreads - 1) {
      // end of replication, store the vectors into shared memory
      unsigned linearRepIdx = i / srcAccumSizeInThreads;
      auto multiDimRepIdx = getMultiDimIndex<unsigned>(linearRepIdx, reps);
      for (unsigned linearWordIdx = 0; linearWordIdx < numWordsEachRep;
           ++linearWordIdx) {
        // step 1: recover the multidim_index from the index of input_elements
        auto multiDimWordIdx =
            getMultiDimIndex<unsigned>(linearWordIdx, wordsInEachRep);
        SmallVector<Value> multiDimIdx(2);
        auto wordOffset0 = multiDimRepIdx[0] * srcShapePerCTA[0] +
                           multiDimWordIdx[0] * (inOrd[0] == 0 ? minVec : 1);
        auto wordOffset1 = multiDimRepIdx[1] * srcShapePerCTA[1] +
                           multiDimWordIdx[1] * (inOrd[0] == 1 ? minVec : 1);
        multiDimIdx[0] = add(multiDimOffsetFirstElem[0], idx_val(wordOffset0));
        multiDimIdx[1] = add(multiDimOffsetFirstElem[1], idx_val(wordOffset1));

        // step 2: do swizzling
        Value remained = urem(multiDimIdx[inOrd[0]], outVecVal);
        multiDimIdx[inOrd[0]] = udiv(multiDimIdx[inOrd[0]], outVecVal);
        Value off_1 = mul(multiDimIdx[inOrd[1]], idx_val(srcShape[inOrd[0]]));
        Value phaseId = udiv(multiDimIdx[inOrd[1]], idx_val(perPhase));
        phaseId = urem(phaseId, idx_val(maxPhase));
        Value off_0 = xor_(multiDimIdx[inOrd[0]], phaseId);
        off_0 = mul(off_0, outVecVal);
        remained = udiv(remained, minVecVal);
        off_0 = add(off_0, mul(remained, minVecVal));
        Value offset = add(off_1, off_0);

        // step 3: store
        Value smemAddr = gep(elemPtrTy, smemBase, offset);
        smemAddr = bitcast(ptr_ty(wordTy, 3), smemAddr);
        store(wordVecs[linearWordIdx], smemAddr);
      }
    }
  }
  // TODO: double confirm if the Barrier is necessary here
  barrier;
  rewriter.replaceOp(op, smemBase);
  return success();
}

/// ====================== dot codegen begin ==========================

// Data loader for mma.16816 instruction.
class MMA16816SmemLoader {
public:
  MMA16816SmemLoader(int wpt, ArrayRef<uint32_t> order, int kOrder,
                     ArrayRef<int64_t> tileShape, ArrayRef<int> instrShape,
                     ArrayRef<int> matShape, int perPhase, int maxPhase,
                     int elemBytes, ConversionPatternRewriter &rewriter,
                     TypeConverter *typeConverter, const Location &loc)
      : wpt(wpt), order(order.begin(), order.end()), kOrder(kOrder),
        tileShape(tileShape.begin(), tileShape.end()),
        instrShape(instrShape.begin(), instrShape.end()),
        matShape(matShape.begin(), matShape.end()), perPhase(perPhase),
        maxPhase(maxPhase), elemBytes(elemBytes), rewriter(rewriter),
        typeConverter(typeConverter), loc(loc), ctx(rewriter.getContext()) {
    cMatShape = matShape[order[0]];
    sMatShape = matShape[order[1]];

    cTileStride = tileShape[order[1]];
    sTileStride = tileShape[order[0]];

    // rule: k must be the fast-changing axis.
    needTrans = kOrder != order[0];
    canUseLdmatrix = elemBytes == 2 || (!needTrans); // b16

    if (canUseLdmatrix) {
      // Each CTA, the warps is arranged as [1xwpt] if not transposed,
      // otherwise [wptx1], and each warp will perform a mma.
      numPtr =
          tileShape[order[0]] / (needTrans ? wpt : 1) / instrShape[order[0]];
    } else {
      numPtr = tileShape[order[0]] / wpt / matShape[order[0]];
    }

    numPtr = std::max<int>(numPtr, 2);

    // Special rule for i8/u8, 4 ptrs for each matrix
    if (!canUseLdmatrix && elemBytes == 1)
      numPtr *= 4;

    int loadStrideInMat[2];
    loadStrideInMat[kOrder] =
        2; // instrShape[kOrder] / matShape[kOrder], always 2
    loadStrideInMat[kOrder ^ 1] =
        wpt * (instrShape[kOrder ^ 1] / matShape[kOrder ^ 1]);

    pLoadStrideInMat = loadStrideInMat[order[0]];
    sMatStride =
        loadStrideInMat[order[1]] / (instrShape[order[1]] / matShape[order[1]]);

    // Each matArr contains warpOffStride matrices.
    matArrStride = kOrder == 1 ? 1 : wpt;
    warpOffStride = instrShape[kOrder ^ 1] / matShape[kOrder ^ 1];
  }

  // lane = thread % 32
  // warpOff = (thread/32) % wpt(0)
  llvm::SmallVector<Value> computeOffsets(Value warpOff, Value lane) {
    if (canUseLdmatrix)
      return computeLdmatrixMatOffs(warpOff, lane);
    else if (elemBytes == 4 && needTrans)
      return computeB32MatOffs(warpOff, lane);
    else if (elemBytes == 1 && needTrans)
      return computeB8MatOffs(warpOff, lane);
    else
      llvm::report_fatal_error("Invalid smem load config");

    return {};
  }

  int getNumPtr() const { return numPtr; }

  // Compute the offset to the matrix this thread(indexed by warpOff and lane)
  // mapped to.
  SmallVector<Value> computeLdmatrixMatOffs(Value warpId, Value lane) {
    // 4x4 matrices
    Value c = urem(lane, i32_val(8));
    Value s = udiv(lane, i32_val(8)); // sub-warp-id

    // Decompose s => s_0, s_1, that is the coordinate in 2x2 matrices in a warp
    Value s0 = urem(s, i32_val(2));
    Value s1 = udiv(s, i32_val(2));

    // We use different orders for a and b for better performance.
    Value kMatArr = kOrder == 1 ? s1 : s0;
    Value nkMatArr = kOrder == 1 ? s0 : s1;

    // matrix coordinate inside a CTA, the matrix layout is [2x2wpt] for A and
    // [2wptx2] for B. e.g. Setting wpt=3, The data layout for A(kOrder=1) is
    //   |0 0 1 1 2 2| -> 0,1,2 are the warpids
    //   |0 0 1 1 2 2|
    //
    // for B(kOrder=0) is
    //   |0 0|  -> 0,1,2 are the warpids
    //   |1 1|
    //   |2 2|
    //   |0 0|
    //   |1 1|
    //   |2 2|
    // Note, for each warp, it handles a 2x2 matrices, that is the coordinate
    // address (s0,s1) annotates.

    Value matOff[2];
    matOff[kOrder ^ 1] = add(
        mul(warpId, i32_val(warpOffStride)),   // warp offset
        mul(nkMatArr, i32_val(matArrStride))); // matrix offset inside a warp
    matOff[kOrder] = kMatArr;

    // Physical offset (before swizzling)
    Value cMatOff = matOff[order[0]];
    Value sMatOff = matOff[order[1]];

    // row offset inside a matrix, each matrix has 8 rows.
    Value sOffInMat = c;

    SmallVector<Value> offs(numPtr);
    Value phase = urem(udiv(sOffInMat, i32_val(perPhase)), i32_val(maxPhase));
    Value sOff = add(sOffInMat, mul(sMatOff, i32_val(sMatShape)));
    for (int i = 0; i < numPtr; ++i) {
      Value cMatOffI = add(cMatOff, i32_val(i * pLoadStrideInMat));
      cMatOffI = xor_(cMatOffI, phase);
      offs[i] = add(mul(cMatOffI, i32_val(cMatShape)),
                    mul(sOff, i32_val(sTileStride)));
    }

    return offs;
  }

  // Compute 32-bit matrix offsets.
  SmallVector<Value> computeB32MatOffs(Value warpOff, Value lane) {
    assert(needTrans && "Only used in transpose mode.");
    // Load tf32 matrices with lds32
    Value cOffInMat = udiv(lane, i32_val(4));
    Value sOffInMat = urem(lane, i32_val(4));

    Value phase = urem(udiv(sOffInMat, i32_val(perPhase)), i32_val(maxPhase));
    SmallVector<Value> offs(numPtr);

    for (int mat = 0; mat < 4; ++mat) { // Load 4 mats each time
      int kMatArrInt = kOrder == 1 ? mat / 2 : mat % 2;
      int nkMatArrInt = kOrder == 1 ? mat % 2 : mat / 2;
      if (kMatArrInt > 0) // we don't need pointers for k
        continue;
      Value kMatArr = i32_val(kMatArrInt);
      Value nkMatArr = i32_val(nkMatArrInt);

      Value cMatOff = add(mul(warpOff, i32_val(warpOffStride)),
                          mul(nkMatArr, i32_val(matArrStride)));
      Value sMatOff = kMatArr;
      Value sOff = add(sOffInMat, mul(sMatOff, i32_val(sMatShape)));
      // FIXME: (kOrder == 1?) is really dirty hack
      for (int i = 0; i < numPtr / 2; ++i) {
        Value cMatOffI =
            add(cMatOff, i32_val(i * pLoadStrideInMat * (kOrder == 1 ? 1 : 2)));
        cMatOffI = xor_(cMatOffI, phase);
        Value cOff = add(cOffInMat, mul(cMatOffI, i32_val(cMatShape)));
        cOff = urem(cOff, i32_val(tileShape[order[0]]));
        sOff = urem(sOff, i32_val(tileShape[order[1]]));
        offs[2 * i + nkMatArrInt] = add(cOff, mul(sOff, i32_val(sTileStride)));
      }
    }
    return offs;
  }

  // compute 8-bit matrix offset.
  SmallVector<Value> computeB8MatOffs(Value warpOff, Value lane) {
    assert(needTrans && "Only used in transpose mode.");
    Value cOffInMat = udiv(lane, i32_val(4));
    Value sOffInMat =
        mul(urem(lane, i32_val(4)), i32_val(4)); // each thread load 4 cols

    SmallVector<Value> offs(numPtr);
    for (int mat = 0; mat < 4; ++mat) {
      int kMatArrInt = kOrder == 1 ? mat / 2 : mat % 2;
      int nkMatArrInt = kOrder == 1 ? mat % 2 : mat / 2;
      if (kMatArrInt > 0) // we don't need pointers for k
        continue;
      Value kMatArr = i32_val(kMatArrInt);
      Value nkMatArr = i32_val(nkMatArrInt);

      Value cMatOff = add(mul(warpOff, i32_val(warpOffStride)),
                          mul(nkMatArr, i32_val(matArrStride)));
      Value sMatOff = kMatArr;

      for (int loadx4Off = 0; loadx4Off < numPtr / 8; ++loadx4Off) {
        for (int elemOff = 0; elemOff < 4; ++elemOff) {
          int ptrOff = loadx4Off * 8 + nkMatArrInt * 4 + elemOff;
          Value cMatOffI = add(cMatOff, i32_val(loadx4Off * pLoadStrideInMat *
                                                (kOrder == 1 ? 1 : 2)));
          Value sOffInMatElem = add(sOffInMat, i32_val(elemOff));

          // disable swizzling ...

          Value cOff = add(cOffInMat, mul(cMatOffI, i32_val(cMatShape)));
          Value sOff = add(sOffInMatElem, mul(sMatOff, i32_val(sMatShape)));
          // To prevent out-of-bound access when tile is too small.
          cOff = urem(cOff, i32_val(tileShape[order[0]]));
          sOff = urem(sOff, i32_val(tileShape[order[1]]));
          offs[ptrOff] = add(cOff, mul(sOff, i32_val(sTileStride)));
        }
      }
    }
    return offs;
  }

  // Load 4 matrices and returns 4 vec<2> elements.
  std::tuple<Value, Value, Value, Value>
  loadX4(int mat0, int mat1, ArrayRef<Value> offs, ArrayRef<Value> ptrs,
         Type ldmatrixRetTy, Type shemPtrTy) const {
    assert(mat0 % 2 == 0 && mat1 % 2 == 0 &&
           "smem matrix load must be aligned");
    int matIdx[2] = {mat0, mat1};
    int k = matIdx[kOrder];

    int ptrIdx{-1};

    if (canUseLdmatrix)
      ptrIdx = matIdx[order[0]] / (instrShape[order[0]] / matShape[order[0]]);
    else if (elemBytes == 4 && needTrans)
      ptrIdx = matIdx[order[0]];
    else if (elemBytes == 1 && needTrans)
      ptrIdx = matIdx[order[0]] * 4;
    else
      llvm::report_fatal_error("unsupported mma type found");

    // The main difference with the original triton code is we removed the
    // prefetch-related logic here for the upstream optimizer phase should take
    // care with it, and that is transparent in dot conversion.
    auto getPtr = [&](int idx) { return ptrs[idx]; };

    Value ptr = getPtr(ptrIdx);

    Value resV4;
    if (canUseLdmatrix) {
      int sOffset =
          matIdx[order[1]] * sMatStride * sMatShape * sTileStride * elemBytes;
      PTXBuilder builder;

      // ldmatrix.m8n8.x4 returns 4x2xfp16(that is 4xb32) elements for a thread.
      auto resArgs = builder.newListOperand(4, "=r");
      auto addrArg = builder.newAddrOperand(ptr, "r", sOffset);

      auto ldmatrix = builder.create("ldmatrix.sync.aligned.m8n8.x4")
                          ->o("trans", needTrans /*predicate*/)
                          .o("shared.b16");
      ldmatrix(resArgs, addrArg);

      // The result type is 4xi32, each i32 is composed of 2xf16
      // elements(adjacent two columns in a row)
      Value resV4 = builder.launch(rewriter, loc, ldmatrixRetTy);

      auto getIntAttr = [&](int v) {
        return ArrayAttr::get(ctx, {IntegerAttr::get(i32_ty, v)});
      };

      Type fp16x2Ty = vec_ty(type::f16Ty(ctx), 2);

      return {extract_val(fp16x2Ty, resV4, getIntAttr(0)),
              extract_val(fp16x2Ty, resV4, getIntAttr(1)),
              extract_val(fp16x2Ty, resV4, getIntAttr(2)),
              extract_val(fp16x2Ty, resV4, getIntAttr(3))};
    } else if (elemBytes == 4 &&
               needTrans) { // Use lds.32 to load tf32 matrices
      Value ptr2 = getPtr(ptrIdx + 1);
      assert(sMatStride == 1);
      int sOffsetElem =
          matIdx[order[1]] * (sMatStride * sMatShape) * sTileStride;
      int sOffsetArrElem = 1 * (sMatStride * sMatShape) * sTileStride;

      Value elems[4];
      Type elemTy = type::f32Ty(ctx);
      if (kOrder == 1) {
        elems[0] = load(gep(elemTy, ptr, i32_val(sOffsetElem)));
        elems[1] = load(gep(elemTy, ptr2, i32_val(sOffsetElem)));
        elems[2] =
            load(gep(elemTy, ptr, i32_val(sOffsetElem + sOffsetArrElem)));
        elems[3] =
            load(gep(elemTy, ptr2, i32_val(sOffsetElem + sOffsetArrElem)));
      } else {
        elems[0] = load(gep(elemTy, ptr, i32_val(sOffsetElem)));
        elems[2] = load(gep(elemTy, ptr2, i32_val(sOffsetElem)));
        elems[1] =
            load(gep(elemTy, ptr, i32_val(sOffsetElem + sOffsetArrElem)));
        elems[3] =
            load(gep(elemTy, ptr2, i32_val(sOffsetElem + sOffsetArrElem)));
      }

      return {elems[0], elems[1], elems[2], elems[3]};
    } else if (elemBytes == 1 && needTrans) {
      std::array<std::array<Value, 4>, 2> ptrs;
      ptrs[0] = {
          getPtr(ptrIdx),
          getPtr(ptrIdx + 1),
          getPtr(ptrIdx + 2),
          getPtr(ptrIdx + 3),
      };

      ptrs[1] = {
          getPtr(ptrIdx + 4),
          getPtr(ptrIdx + 5),
          getPtr(ptrIdx + 6),
          getPtr(ptrIdx + 7),
      };

      assert(sMatStride == 1);
      int sOffsetElem =
          matIdx[order[1]] * (sMatStride * sMatShape) * sTileStride;
      int sOffsetArrElem = 1 * (sMatStride * sMatShape) * sTileStride;

      std::array<Value, 4> i8v4Elems;
      std::array<Value, 4> i32Elems;
      i8v4Elems.fill(
          rewriter.create<LLVM::UndefOp>(loc, vec_ty(type::i8Ty(ctx), 4)));

      Value i8Elems[4][4];
      Type elemTy = type::i8Ty(ctx);
      if (kOrder == 1) {
        Value offset = i32_val(sOffsetElem);

        for (int i = 0; i < 2; ++i)
          for (int j = 0; j < 4; ++j)
            i8Elems[i][j] = load(gep(elemTy, ptrs[i][j], offset));

        offset = i32_val(sOffsetElem + sOffsetArrElem);
        for (int i = 2; i < 4; ++i)
          for (int j = 0; j < 4; ++j)
            i8Elems[i][j] = load(gep(elemTy, ptrs[i - 2][j], offset));

        for (int m = 0; m < 4; ++m) {
          for (int e = 0; e < 4; ++e)
            i8v4Elems[m] = insert_element(i8v4Elems[m].getType(), i8v4Elems[m],
                                          i8Elems[m][e], i32_val(e));
          i32Elems[m] = bitcast(i32_ty, i8v4Elems[m]);
        }
      } else { // k first
        Value offset = i32_val(sOffsetElem);
        for (int j = 0; j < 4; ++j)
          i8Elems[0][j] = load(gep(elemTy, ptrs[0][j], offset));
        for (int j = 0; j < 4; ++j)
          i8Elems[2][j] = load(gep(elemTy, ptrs[1][j], offset));
        offset = i32_val(sOffsetElem + sOffsetArrElem);
        for (int j = 0; j < 4; ++j)
          i8Elems[1][j] = load(gep(elemTy, ptrs[0][j], offset));
        for (int j = 0; j < 4; ++j)
          i8Elems[3][j] = load(gep(elemTy, ptrs[1][j], offset));

        for (int m = 0; m < 4; ++m) {
          for (int e = 0; e < 4; ++e)
            i8v4Elems[m] = insert_element(i8v4Elems[m].getType(), i8v4Elems[m],
                                          i8Elems[m][e], i32_val(e));
          i32Elems[m] = bitcast(i32_ty, i8v4Elems[m]);
        }
      }

      return {i32Elems[0], i32Elems[1], i32Elems[2], i32Elems[3]};
    }

    assert(false && "Invalid smem load");
    return {Value{}, Value{}, Value{}, Value{}};
  }

private:
  int wpt;
  SmallVector<uint32_t> order;
  int kOrder;
  SmallVector<int64_t> tileShape;
  SmallVector<int> instrShape;
  SmallVector<int> matShape;
  int perPhase;
  int maxPhase;
  int elemBytes;
  ConversionPatternRewriter &rewriter;
  TypeConverter *typeConverter{};
  const Location &loc;
  MLIRContext *ctx{};

  int cMatShape;
  int sMatShape;

  int cTileStride;
  int sTileStride;

  bool needTrans;
  bool canUseLdmatrix;

  int numPtr;

  int pLoadStrideInMat;
  int sMatStride;

  int matArrStride;
  int warpOffStride;
};

bool isSplatLike(Value value) {
  if (auto constv = dyn_cast<arith::ConstantOp>(value.getDefiningOp()))
    if (auto attr = constv.getValue().dyn_cast<SplatElementsAttr>())
      return attr.isSplat();
  return false;
}

struct DotOpConversion : public ConvertTritonGPUOpToLLVMPattern<triton::DotOp> {
  enum class TensorCoreType : uint8_t {
    // floating-point tensor core instr
    FP32_FP16_FP16_FP32 = 0, // default
    FP32_BF16_BF16_FP32,
    FP32_TF32_TF32_FP32,
    // integer tensor core instr
    INT32_INT1_INT1_INT32, // Not implemented
    INT32_INT4_INT4_INT32, // Not implemented
    INT32_INT8_INT8_INT32, // Not implemented
    //
    NOT_APPLICABLE,
  };

  using ConvertTritonGPUOpToLLVMPattern<
      triton::DotOp>::ConvertTritonGPUOpToLLVMPattern;

  LogicalResult
  matchAndRewrite(triton::DotOp op, OpAdaptor adaptor,
                  ConversionPatternRewriter &rewriter) const override {
    Location loc = op->getLoc();
    // D = A * B + C
    Value A = op.a();
    Value B = op.b();
    Value C = op.c();
    Value D = op.getResult();
    MLIRContext *ctx = op->getContext();
    bool allowTF32 = op.allowTF32();

    // Here we assume the DotOp's operands always comes from shared memory.
    auto AShape = A.getType().cast<RankedTensorType>().getShape();
    size_t reduceAxis = 1;
    unsigned K = AShape[reduceAxis];
    bool isOuter = K == 1;
    bool isMMA = D.getType()
                     .cast<RankedTensorType>()
                     .getEncoding()
                     .isa<MmaEncodingAttr>();
    MmaEncodingAttr mmaLayout;
    if (isMMA)
      mmaLayout = D.getType()
                      .cast<RankedTensorType>()
                      .getEncoding()
                      .cast<MmaEncodingAttr>();

    if (!isOuter && isMMA) {
      if (mmaLayout.getVersion() == 1)
        return convertMMA884(op, adaptor, rewriter);
      if (mmaLayout.getVersion() == 2)
        return convertMMA16816(op, adaptor, rewriter);
      llvm::report_fatal_error(
          "Unsupported MMA kind found when converting DotOp to LLVM.");
    }

    if (op.getType().cast<RankedTensorType>().getElementType().isF32() &&
        A.getType().cast<RankedTensorType>().getElementType().isF32())
      return convertFMADot(op, adaptor, rewriter);

    llvm::report_fatal_error(
        "Unsupported DotOp found when converting TritonGPU to LLVM.");
  }

private:
  // Convert to mma.m16n8k16
  LogicalResult convertMMA16816(triton::DotOp a, OpAdaptor adaptor,
                                ConversionPatternRewriter &rewriter) const;
  /// Convert to mma.m8n8k4
  LogicalResult convertMMA884(triton::DotOp op, OpAdaptor adaptor,
                              ConversionPatternRewriter &rewriter) const {
    assert(false && "Not implemented yet.");
    return failure();
  }

  LogicalResult convertFMADot(triton::DotOp op, OpAdaptor adaptor,
                              ConversionPatternRewriter &rewriter) const {
    assert(false && "Not implemented yet.");
    return failure();
  }
};

struct DotOpConversionHelper {
  using TensorCoreType = DotOpConversion::TensorCoreType;

  MmaEncodingAttr mmaLayout;
  MLIRContext *ctx{};

  explicit DotOpConversionHelper(MmaEncodingAttr mmaLayout)
      : mmaLayout(mmaLayout) {
    ctx = mmaLayout.getContext();
  }

  // Load SplatLike C which contains a constVal. It simply returns 4 fp32
  // constVal.
  SmallVector<Value> loadSplatLikeC(Value C, Location loc,
                                    ConversionPatternRewriter &rewriter) const {
    assert(isSplatLike(C));

    int numRes = getMmaInstrShape()[0] * getMmaInstrShape()[1] / 32;
    if (auto constv = llvm::dyn_cast<arith::ConstantOp>(C.getDefiningOp())) {
      if (auto attr = constv.getValue().dyn_cast<SplatElementsAttr>()) {
        Type elemType = attr.getElementType();
        if (elemType.isInteger(32)) {
          int v = attr.getSplatValue<int>();
          return SmallVector<Value>(numRes, i32_val(v));
        } else if (elemType.isInteger(8)) {
          int v = attr.getSplatValue<int8_t>();
          auto newv = rewriter.create<arith::ConstantOp>(
              loc, elemType, IntegerAttr::get(elemType, v));
          return SmallVector<Value>(numRes, newv);
        } else if (elemType.isF32()) {
          int v = attr.getSplatValue<float>();
          auto newv = rewriter.create<arith::ConstantOp>(
              loc, elemType, FloatAttr::get(elemType, v));
          return SmallVector<Value>(numRes, newv);
        }
      }
    }

    assert(false && "Not supported type.");
    return {};
  }

  void deduceMmaType(DotOp op) const { mmaType = getMmaType(op); }
  void deduceMmaType(Type operandTy) const {
    mmaType = getTensorCoreTypeFromOperand(operandTy);
  }

<<<<<<< HEAD
  // Deduce the M and N from either $c or $d type.
=======
  // Get the M and N of mat instruction shape.
>>>>>>> 4dc2396c
  static std::tuple<int, int> getMatShapeMN() {
    // According to DotOpConversionHelper::mmaMatShape, all the matrix shape's
    // M,N are {8,8}
    return {8, 8};
  }

  // Get the M and N of mma instruction shape.
  static std::tuple<int, int> getInstrShapeMN() {
    // According to DotOpConversionHelper::mmaInstrShape, all the M,N are {16,8}
    return {16, 8};
  }

  static std::tuple<int, int> getRepMN(const RankedTensorType &tensorTy) {
    auto mmaLayout = tensorTy.getEncoding().cast<MmaEncodingAttr>();
    auto wpt = mmaLayout.getWarpsPerCTA();

    int M = tensorTy.getShape()[0];
    int N = tensorTy.getShape()[1];
    auto [instrM, instrN] = getInstrShapeMN();
    int repM = std::max<int>(M / (wpt[0] * instrM), 1);
    int repN = std::max<int>(N / (wpt[1] * instrN), 1);
    return {repM, repN};
  }

  Type getShemPtrTy() const {
    switch (mmaType) {
    case TensorCoreType::FP32_FP16_FP16_FP32:
      return ptr_ty(type::f16Ty(ctx), 3);
    case TensorCoreType::FP32_BF16_BF16_FP32:
      return ptr_ty(type::bf16Ty(ctx), 3);
    case TensorCoreType::FP32_TF32_TF32_FP32:
      return ptr_ty(type::f32Ty(ctx), 3);
    case TensorCoreType::INT32_INT8_INT8_INT32:
      return ptr_ty(type::i8Ty(ctx), 3);
    default:
      llvm::report_fatal_error("mma16816 data type not supported");
    }
    return Type{};
  }

  // The type of a matrix that loaded by either a ldmatrix or composed lds.
  Type getMatType() const {
    Type fp32Ty = type::f32Ty(ctx);
    Type fp16x2Ty = vec_ty(type::f16Ty(ctx), 2);
    Type bf16x2Ty = vec_ty(type::bf16Ty(ctx), 2);
    // floating point types
    Type fp16x2Pack4Ty =
        LLVM::LLVMStructType::getLiteral(ctx, SmallVector<Type>(4, fp16x2Ty));
    Type bf16x2Pack4Ty =
        LLVM::LLVMStructType::getLiteral(ctx, SmallVector<Type>(4, bf16x2Ty));
    Type fp32Pack4Ty =
        LLVM::LLVMStructType::getLiteral(ctx, SmallVector<Type>(4, fp32Ty));
    // integer types
    Type i8x4Ty = vec_ty(type::i8Ty(ctx), 4);
    Type i8x4Pack4Ty =
        LLVM::LLVMStructType::getLiteral(ctx, SmallVector<Type>(4, i8x4Ty));
    Type i32Pack4Ty = LLVM::LLVMStructType::getLiteral(
        ctx, SmallVector<Type>(4, type::i32Ty(ctx)));

    switch (mmaType) {
    case TensorCoreType::FP32_FP16_FP16_FP32:
      return fp16x2Pack4Ty;
    case TensorCoreType::FP32_BF16_BF16_FP32:
      return bf16x2Pack4Ty;
    case TensorCoreType::FP32_TF32_TF32_FP32:
      return fp32Pack4Ty;
    case TensorCoreType::INT32_INT8_INT8_INT32:
      return i8x4Pack4Ty;
    default:
      llvm::report_fatal_error("Unsupported mma type found");
    }

    return Type{};
  }

  Type getLoadElemTy() {
    switch (mmaType) {
    case TensorCoreType::FP32_FP16_FP16_FP32:
      return vec_ty(type::f16Ty(ctx), 2);
    case TensorCoreType::FP32_BF16_BF16_FP32:
      return vec_ty(type::bf16Ty(ctx), 2);
    case TensorCoreType::FP32_TF32_TF32_FP32:
      return type::f32Ty(ctx);
    case TensorCoreType::INT32_INT8_INT8_INT32:
      return type::i32Ty(ctx);
    default:
      llvm::report_fatal_error("Unsupported mma type found");
    }

    return Type{};
  }

  Type getMmaRetType() const {
    Type fp32Ty = type::f32Ty(ctx);
    Type i32Ty = type::i32Ty(ctx);
    Type fp32x4Ty =
        LLVM::LLVMStructType::getLiteral(ctx, SmallVector<Type>(4, fp32Ty));
    Type i32x4Ty =
        LLVM::LLVMStructType::getLiteral(ctx, SmallVector<Type>(4, i32Ty));
    switch (mmaType) {
    case TensorCoreType::FP32_FP16_FP16_FP32:
      return fp32x4Ty;
    case TensorCoreType::FP32_BF16_BF16_FP32:
      return fp32x4Ty;
    case TensorCoreType::FP32_TF32_TF32_FP32:
      return fp32x4Ty;
    case TensorCoreType::INT32_INT8_INT8_INT32:
      return i32x4Ty;
    default:
      llvm::report_fatal_error("Unsupported mma type found");
    }

    return Type{};
  }

  ArrayRef<int> getMmaInstrShape() const {
    assert(mmaType != TensorCoreType::NOT_APPLICABLE &&
           "Unknown mma type found.");
    return mmaInstrShape.at(mmaType);
  }

  static ArrayRef<int> getMmaInstrShape(TensorCoreType tensorCoreType) {
    assert(tensorCoreType != TensorCoreType::NOT_APPLICABLE &&
           "Unknown mma type found.");
    return mmaInstrShape.at(tensorCoreType);
  }

  ArrayRef<int> getMmaMatShape() const {
    assert(mmaType != TensorCoreType::NOT_APPLICABLE &&
           "Unknown mma type found.");
    return mmaMatShape.at(mmaType);
  }

<<<<<<< HEAD
  // Deduce the TensorCoreType from either $a or $b's type. This method is not
  // safe, but we cannot get the DotOp in some getjmaMatShape usage case.
=======
  // Deduce the TensorCoreType from either $a or $b's type.
>>>>>>> 4dc2396c
  static TensorCoreType getTensorCoreTypeFromOperand(Type operandTy) {
    auto tensorTy = operandTy.cast<RankedTensorType>();
    auto elemTy = tensorTy.getElementType();
    if (elemTy.isF16())
      return TensorCoreType::FP32_FP16_FP16_FP32;
    if (elemTy.isF32())
      return TensorCoreType::FP32_TF32_TF32_FP32;
    if (elemTy.isBF16())
      return TensorCoreType::FP32_BF16_BF16_FP32;
    if (elemTy.isInteger(8))
      return TensorCoreType::INT32_INT8_INT8_INT32;
    return TensorCoreType::NOT_APPLICABLE;
  }

  int getVec() const {
    assert(mmaType != TensorCoreType::NOT_APPLICABLE &&
           "Unknown mma type found.");
    return mmaInstrVec.at(mmaType);
  }

  StringRef getMmaInstr() const {
    assert(mmaType != TensorCoreType::NOT_APPLICABLE &&
           "Unknown mma type found.");
    return mmaInstrPtx.at(mmaType);
  }

  static TensorCoreType getMmaType(triton::DotOp op) {
    Value A = op.a();
    Value B = op.b();
    auto aTy = A.getType().cast<RankedTensorType>();
    auto bTy = B.getType().cast<RankedTensorType>();
    // d = a*b + c
    auto dTy = op.d().getType().cast<RankedTensorType>();
    auto mmaLayout = dTy.getEncoding().cast<MmaEncodingAttr>();

    if (dTy.getElementType().isF32()) {
      if (aTy.getElementType().isF16() && bTy.getElementType().isF16())
        return TensorCoreType::FP32_FP16_FP16_FP32;
      if (aTy.getElementType().isBF16() && bTy.getElementType().isBF16())
        return TensorCoreType::FP32_BF16_BF16_FP32;
      if (aTy.getElementType().isF32() && bTy.getElementType().isF32() &&
          op.allowTF32())
        return TensorCoreType::FP32_TF32_TF32_FP32;
    } else if (dTy.getElementType().isInteger(32)) {
      if (aTy.getElementType().isInteger(8) &&
          bTy.getElementType().isInteger(8))
        return TensorCoreType::INT32_INT8_INT8_INT32;
    }

    return TensorCoreType::NOT_APPLICABLE;
  }

private:
  mutable TensorCoreType mmaType{TensorCoreType::NOT_APPLICABLE};

  // Used on nvidia GPUs mma layout .version == 2
  // Refer to
  // https://docs.nvidia.com/cuda/parallel-thread-execution/index.html#warp-level-matrix-storage
  // for more details.
  inline static const std::map<TensorCoreType, llvm::SmallVector<int>>
      mmaInstrShape = {
          {TensorCoreType::FP32_FP16_FP16_FP32, {16, 8, 16}},
          {TensorCoreType::FP32_BF16_BF16_FP32, {16, 8, 16}},
          {TensorCoreType::FP32_TF32_TF32_FP32, {16, 8, 8}},

          {TensorCoreType::INT32_INT1_INT1_INT32, {16, 8, 256}},
          {TensorCoreType::INT32_INT4_INT4_INT32, {16, 8, 64}},
          {TensorCoreType::INT32_INT8_INT8_INT32, {16, 8, 32}},
  };

  // shape of matrices loaded by ldmatrix (m-n-k, for mxk & kxn matrices)
  // Refer to
  // https://docs.nvidia.com/cuda/parallel-thread-execution/index.html#warp-level-matrix-instructions-ldmatrix
  // for more details.
  inline static const std::map<TensorCoreType, llvm::SmallVector<int>>
      mmaMatShape = {
          {TensorCoreType::FP32_FP16_FP16_FP32, {8, 8, 8}},
          {TensorCoreType::FP32_BF16_BF16_FP32, {8, 8, 8}},
          {TensorCoreType::FP32_TF32_TF32_FP32, {8, 8, 4}},

          {TensorCoreType::INT32_INT1_INT1_INT32, {8, 8, 64}},
          {TensorCoreType::INT32_INT4_INT4_INT32, {8, 8, 32}},
          {TensorCoreType::INT32_INT8_INT8_INT32, {8, 8, 16}},
  };

  // Supported mma instruction in PTX.
  // Refer to
  // https://docs.nvidia.com/cuda/parallel-thread-execution/index.html#warp-level-matrix-instructions-for-mma
  // for more details.
  inline static const std::map<TensorCoreType, std::string> mmaInstrPtx = {
      {TensorCoreType::FP32_FP16_FP16_FP32,
       "mma.sync.aligned.m16n8k16.row.col.f32.f16.f16.f32"},
      {TensorCoreType::FP32_BF16_BF16_FP32,
       "mma.sync.aligned.m16n8k16.row.col.f32.bf16.bf16.f32"},
      {TensorCoreType::FP32_TF32_TF32_FP32,
       "mma.sync.aligned.m16n8k8.row.col.f32.tf32.tf32.f32"},

      {TensorCoreType::INT32_INT1_INT1_INT32,
       "mma.sync.aligned.m16n8k256.row.col.s32.b1.b1.s32.xor.popc"},
      {TensorCoreType::INT32_INT4_INT4_INT32,
       "mma.sync.aligned.m16n8k64.row.col.satfinite.s32.s4.s4.s32"},
      {TensorCoreType::INT32_INT8_INT8_INT32,
       "mma.sync.aligned.m16n8k32.row.col.satfinite.s32.s8.s8.s32"},
  };

  // vector length per ldmatrix (16*8/elelment_size_in_bits)
  inline static const std::map<TensorCoreType, uint8_t> mmaInstrVec = {
      {TensorCoreType::FP32_FP16_FP16_FP32, 8},
      {TensorCoreType::FP32_BF16_BF16_FP32, 8},
      {TensorCoreType::FP32_TF32_TF32_FP32, 4},

      {TensorCoreType::INT32_INT1_INT1_INT32, 128},
      {TensorCoreType::INT32_INT4_INT4_INT32, 32},
      {TensorCoreType::INT32_INT8_INT8_INT32, 16},
  };
};

// This class helps to adapt the existing DotOpConversion to the latest
// DotOpOperand layout design. It decouples the exising implementation to two
// parts:
// 1. loading the specific operand matrix(for $a, $b, $c) from smem
// 2. passing the loaded value and perform the mma codegen
struct MMA16816ConversionHelper {
  MmaEncodingAttr mmaLayout;
  ArrayRef<unsigned int> wpt;

  Value thread, lane, warp, warpMN, warpN, warpM;

  DotOpConversionHelper helper;
  ConversionPatternRewriter &rewriter;
  TypeConverter *typeConverter;
  Location loc;
  MLIRContext *ctx{};

  using ValueTable = std::map<std::pair<unsigned, unsigned>, Value>;

  MMA16816ConversionHelper(MmaEncodingAttr mmaLayout, Value thread,
                           ConversionPatternRewriter &rewriter,
                           TypeConverter *typeConverter, Location loc)
      : mmaLayout(mmaLayout), helper(mmaLayout), rewriter(rewriter),
        typeConverter(typeConverter), loc(loc), ctx(mmaLayout.getContext()),
        thread(thread) {
    wpt = mmaLayout.getWarpsPerCTA();

    Value _32 = i32_val(32);
    lane = urem(thread, _32);
    warp = udiv(thread, _32);
    warpMN = udiv(warp, i32_val(wpt[0]));
    warpM = urem(warp, i32_val(wpt[0]));
    warpN = urem(warpMN, i32_val(wpt[1]));
  }

  // Get the mmaInstrShape from either $a or $b.
  std::tuple<int, int, int> getMmaInstrShape(Type operand) const {
    helper.deduceMmaType(operand);
    auto mmaInstrShape = helper.getMmaInstrShape();
    int mmaInstrM = mmaInstrShape[0];
    int mmaInstrN = mmaInstrShape[1];
    int mmaInstrK = mmaInstrShape[2];
    return std::make_tuple(mmaInstrM, mmaInstrN, mmaInstrK);
  }

  std::tuple<int, int, int> getMmaMatShape(Type operand) const {
    helper.deduceMmaType(operand);
    auto matShape = helper.getMmaMatShape();
    int matShapeM = matShape[0];
    int matShapeN = matShape[1];
    int matShapeK = matShape[2];
    return std::make_tuple(matShapeM, matShapeN, matShapeK);
  }

  // \param operand is either $a or $b's type.
  inline int getNumRepM(Type operand, int M) const {
    return getNumRepM(operand, M, wpt[0]);
  }

  // \param operand is either $a or $b's type.
  inline int getNumRepN(Type operand, int N) const {
    return getNumRepN(operand, N, wpt[1]);
  }

  // \param operand is either $a or $b's type.
  inline int getNumRepK(Type operand, int K) const {
    return getNumRepK_(operand, K);
  }

  static int getNumRepM(Type operand, int M, int wpt) {
    auto tensorCoreType =
        DotOpConversionHelper::getTensorCoreTypeFromOperand(operand);
    int mmaInstrM = DotOpConversionHelper::getMmaInstrShape(tensorCoreType)[0];
    return std::max<int>(M / (wpt * mmaInstrM), 1);
  }

  static int getNumRepN(Type operand, int N, int wpt) {
    auto tensorCoreType =
        DotOpConversionHelper::getTensorCoreTypeFromOperand(operand);
    int mmaInstrN = DotOpConversionHelper::getMmaInstrShape(tensorCoreType)[1];
    return std::max<int>(N / (wpt * mmaInstrN), 1);
  }

  static int getNumRepK_(Type operand, int K) {
    auto tensorCoreType =
        DotOpConversionHelper::getTensorCoreTypeFromOperand(operand);
    int mmaInstrK = DotOpConversionHelper::getMmaInstrShape(tensorCoreType)[2];
    return std::max<int>(K / mmaInstrK, 1);
  }

  // Get number of elements per thread for $a operand.
  static size_t getANumElemsPerThread(RankedTensorType operand,
                                      ArrayRef<unsigned> wpt) {
    auto shape = operand.getShape();
    int repM = getNumRepM(operand, shape[0], wpt[0]);
    int repK = getNumRepK_(operand, shape[1]);
    return 4 * repM * repK;
  }

  // Get number of elements per thread for $b operand.
  static size_t getBNumElemsPerThread(RankedTensorType operand,
                                      ArrayRef<unsigned> wpt) {
    auto shape = operand.getShape();
    int repK = getNumRepK_(operand, shape[0]);
    int repN = getNumRepN(operand, shape[1], wpt[1]);
    return 4 * std::max(repN / 2, 1) * repK;
  }

  // Loading $a from smem to registers, returns a LLVM::Struct.
  Value loadA(Value tensor, Value llTensor) const {
    auto aTensorTy = tensor.getType().cast<RankedTensorType>();
    auto shape = aTensorTy.getShape();

    ValueTable ha;
    std::function<void(int, int)> loadFn;
    auto [matShapeM, matShapeN, matShapeK] = getMmaMatShape(aTensorTy);
    auto [mmaInstrM, mmaInstrN, mmaInstrK] = getMmaInstrShape(aTensorTy);
    int numRepM = getNumRepM(aTensorTy, shape[0]);
    int numRepK = getNumRepK(aTensorTy, shape[1]);

    if (aTensorTy.getEncoding().isa<SharedEncodingAttr>()) {
      // load from smem
      loadFn = getLoadMatrixFn(
          tensor, llTensor, mmaLayout, mmaLayout.getWarpsPerCTA()[0] /*wpt*/,
          1 /*kOrder*/, {mmaInstrM, mmaInstrK} /*instrShpae*/,
          {matShapeM, matShapeK} /*matShape*/, warpM /*warpId*/, ha /*vals*/);
    } else if (aTensorTy.getEncoding().isa<BlockedEncodingAttr>()) {
      // load from registers, used in gemm fuse
      // TODO(Superjomn) Port the logic.
      assert(false && "Loading A from register is not supported yet.");
    } else {
      assert(false && "A's layout is not supported.");
    }

    // step1. Perform loading.
    for (unsigned m = 0; m < numRepM; ++m)
      for (unsigned k = 0; k < numRepK; ++k)
        loadFn(2 * m, 2 * k);

    // step2. Format the values to LLVM::Struct to passing to mma codegen.
    Value result = composeValuesToDotOperandLayoutStruct(ha, numRepM, numRepK);
    return result;
  }

  // Loading $b from smem to registers, returns a LLVM::Struct.
  Value loadB(Value tensor, Value llTensor) {
    ValueTable hb;
    auto tensorTy = tensor.getType().cast<RankedTensorType>();
    auto shape = tensorTy.getShape();
    auto [matShapeM, matShapeN, matShapeK] = getMmaMatShape(tensorTy);
    auto [mmaInstrM, mmaInstrN, mmaInstrK] = getMmaInstrShape(tensorTy);
    int numRepK = getNumRepK(tensorTy, shape[0]);
    int numRepN = getNumRepN(tensorTy, shape[1]);

    auto loadFn = getLoadMatrixFn(
        tensor, llTensor, mmaLayout, mmaLayout.getWarpsPerCTA()[1] /*wpt*/,
        0 /*kOrder*/, {mmaInstrK, mmaInstrN} /*instrShpae*/,
        {matShapeK, matShapeN} /*matShape*/, warpN /*warpId*/, hb /*vals*/);

    for (unsigned n = 0; n < std::max(numRepN / 2, 1); ++n) {
      for (unsigned k = 0; k < numRepK; ++k)
        loadFn(2 * n, 2 * k);
    }

    Value result = composeValuesToDotOperandLayoutStruct(
        hb, std::max(numRepN / 2, 1), numRepK);
    return result;
  }

  // Loading $c to registers, returns a Value.
  Value loadC(Value tensor, Value llTensor) const {
    auto tensorTy = tensor.getType().cast<RankedTensorType>();
    auto [repM, repN] = DotOpConversionHelper::getRepMN(tensorTy);
    size_t fcSize = 4 * repM * repN;

    assert(tensorTy.getEncoding().isa<MmaEncodingAttr>() &&
           "Currently, we only support $c with a mma layout.");
    // Load a normal C tensor with mma layout, that should be a
    // LLVM::struct with fcSize elements.
    auto structTy = llTensor.getType().cast<LLVM::LLVMStructType>();
    assert(structTy.getBody().size() == fcSize &&
           "DotOp's $c operand should pass the same number of values as $d in "
           "mma layout.");
    return llTensor;
  }

  // Conduct the Dot conversion.
  // \param a, \param b, \param c and \param d are DotOp operands.
  // \param loadedA, \param loadedB, \param loadedC, all of them are result of
  // loading.
  LogicalResult convertDot(Value a, Value b, Value c, Value d, Value loadedA,
                           Value loadedB, Value loadedC, DotOp op,
                           DotOpAdaptor adaptor) const {
    helper.deduceMmaType(op);

    auto aTensorTy = a.getType().cast<RankedTensorType>();
    auto bTensorTy = b.getType().cast<RankedTensorType>();
    auto cTensorTy = c.getType().cast<RankedTensorType>();
    auto dTensorTy = d.getType().cast<RankedTensorType>();

    auto aShape = aTensorTy.getShape();
    auto dShape = dTensorTy.getShape();

    int NK = aShape[1];
    // shape / shape_per_cta
    auto [matShapeM, matShapeN, matShapeK] = getMmaMatShape(aTensorTy);
    auto [mmaInstrM, mmaInstrN, mmaInstrK] = getMmaInstrShape(aTensorTy);
    int numRepM = getNumRepM(aTensorTy, dShape[0]);
    int numRepN = getNumRepN(aTensorTy, dShape[1]);
    int numRepK = getNumRepK(aTensorTy, aShape[1]);

    ValueTable ha =
        getValuesFromDotOperandLayoutStruct(loadedA, numRepM, numRepK);
    ValueTable hb = getValuesFromDotOperandLayoutStruct(
        loadedB, std::max(numRepN / 2, 1), numRepK);
    auto fc = ConvertTritonGPUOpToLLVMPatternBase::getElementsFromStruct(
        loc, loadedC, rewriter);

    auto callMma = [&](unsigned m, unsigned n, unsigned k) {
      unsigned colsPerThread = numRepN * 2;
      PTXBuilder builder;
      auto &mma = *builder.create(helper.getMmaInstr().str());
      auto retArgs = builder.newListOperand(4, "=r");
      auto aArgs = builder.newListOperand({
          {ha[{m, k}], "r"},
          {ha[{m + 1, k}], "r"},
          {ha[{m, k + 1}], "r"},
          {ha[{m + 1, k + 1}], "r"},
      });
      auto bArgs =
          builder.newListOperand({{hb[{n, k}], "r"}, {hb[{n, k + 1}], "r"}});
      auto cArgs = builder.newListOperand();
      for (int i = 0; i < 4; ++i) {
        cArgs->listAppend(builder.newOperand(fc[m * colsPerThread + 4 * n + i],
                                             std::to_string(i)));
        // reuse the output registers
      }
      mma(retArgs, aArgs, bArgs, cArgs);
      Value mmaOut = builder.launch(rewriter, loc, helper.getMmaRetType());

      auto getIntAttr = [&](int v) {
        return ArrayAttr::get(ctx, {IntegerAttr::get(i32_ty, v)});
      };

      for (int i = 0; i < 4; i++)
        fc[m * colsPerThread + 4 * n + i] =
            extract_val(type::f32Ty(ctx), mmaOut, getIntAttr(i));
    };

    for (unsigned k = 0; k < numRepK; ++k)
      for (unsigned m = 0; m < numRepM; ++m)
        for (unsigned n = 0; n < numRepN; ++n)
          callMma(2 * m, n, 2 * k);

    // NOTE, the barrier here is a temporary trick making the gemm with a
    // k-forloop pass the precision test, or it will fail.
    // TODO[Superjomn]: Fix with a more general and performance-friendly way.
    barrier;

    // replace with new packed result
    Type structTy = LLVM::LLVMStructType::getLiteral(
        ctx, SmallVector<Type>(fc.size(), type::f32Ty(ctx)));
    Value res = getStructFromElements(loc, fc, rewriter, structTy);
    rewriter.replaceOp(op, res);

    return success();
  }

private:
  std::function<void(int, int)>
  getLoadMatrixFn(Value tensor, Value llTensor, MmaEncodingAttr mmaLayout,
                  int wpt, int kOrder, ArrayRef<int> instrShape,
                  ArrayRef<int> matShape, Value warpId,
                  ValueTable &vals) const {
    auto tensorTy = tensor.getType().cast<RankedTensorType>();
    // We assumes that the input operand of Dot should be from shared layout.
    // TODO(Superjomn) Consider other layouts if needed later.
    auto sharedLayout = tensorTy.getEncoding().cast<SharedEncodingAttr>();
    const int perPhase = sharedLayout.getPerPhase();
    const int maxPhase = sharedLayout.getMaxPhase();
    const int elemBytes = tensorTy.getElementTypeBitWidth() / 8;
    auto order = sharedLayout.getOrder();

    bool needTrans = kOrder != order[0];

    // the original register_lds2, but discard the prefetch logic.
    auto ld2 = [](ValueTable &vals, int mn, int k, Value val) {
      vals[{mn, k}] = val;
    };

    // (a, b) is the coordinate.
    auto load = [=, &vals, &ld2](int a, int b) {
      MMA16816SmemLoader loader(wpt, sharedLayout.getOrder(), kOrder,
                                tensorTy.getShape() /*tileShape*/, instrShape,
                                matShape, perPhase, maxPhase, elemBytes,
                                rewriter, typeConverter, loc);
      SmallVector<Value> offs = loader.computeOffsets(warpId, lane);

      const int numPtrs = loader.getNumPtr();

      SmallVector<Value> ptrs(numPtrs);

      Type smemPtrTy = helper.getShemPtrTy();
      for (int i = 0; i < numPtrs; ++i) {
        ptrs[i] =
            bitcast(smemPtrTy, gep(smemPtrTy, llTensor, ValueRange({offs[i]})));
      }

      auto [ha0, ha1, ha2, ha3] = loader.loadX4(
          (kOrder == 1) ? a : b /*mat0*/, (kOrder == 1) ? b : a /*mat1*/, offs,
          ptrs, helper.getMatType(), helper.getShemPtrTy());
      if (!needTrans) {
        ld2(vals, a, b, ha0);
        ld2(vals, a + 1, b, ha1);
        ld2(vals, a, b + 1, ha2);
        ld2(vals, a + 1, b + 1, ha3);
      } else {
        ld2(vals, a, b, ha0);
        ld2(vals, a + 1, b, ha2);
        ld2(vals, a, b + 1, ha1);
        ld2(vals, a + 1, b + 1, ha3);
      }
    };

    return load;
  }

  // Compose a map of Values to a LLVM::Struct.
  // The layout is a list of Value with coordinate of (i,j), the order is as
  // the follows:
  // [
  //  (0,0), (0,1), (1,0), (1,1), # i=0, j=0
  //  (0,2), (0,3), (1,2), (1,3), # i=0, j=1
  //  (0,4), (0,5), (1,4), (1,5), # i=0, j=2
  //  ...
  //  (2,0), (2,1), (3,0), (3,1), # i=1, j=0
  //  (2,2), (2,3), (3,2), (3,3), # i=1, j=1
  //  (2,4), (2,5), (2,4), (2,5), # i=1, j=2
  //  ...
  // ]
  // i \in [0, n0) and j \in [0, n1)
  // There should be \param n0 * \param n1 elements in the output Struct.
  Value composeValuesToDotOperandLayoutStruct(const ValueTable &vals, int n0,
                                              int n1) const {
    std::vector<Value> elems;
    for (unsigned m = 0; m < n0; ++m)
      for (unsigned k = 0; k < n1; ++k) {
        elems.push_back(vals.at({2 * m, 2 * k}));
        elems.push_back(vals.at({2 * m, 2 * k + 1}));
        elems.push_back(vals.at({2 * m + 1, 2 * k}));
        elems.push_back(vals.at({2 * m + 1, 2 * k + 1}));
      }

    assert(!elems.empty());

    Type fp16Ty = type::f16Ty(ctx);
    Type fp16x2Ty = vec_ty(fp16Ty, 2);
    Type structTy = LLVM::LLVMStructType::getLiteral(
        ctx, SmallVector<Type>(elems.size(), fp16x2Ty));
    auto result = getStructFromElements(loc, elems, rewriter, structTy);
    return result;
  }

  ValueTable getValuesFromDotOperandLayoutStruct(Value value, int n0,
                                                 int n1) const {
    auto elems = ConvertTritonGPUOpToLLVMPatternBase::getElementsFromStruct(
        loc, value, rewriter);

    int offset{};
    ValueTable vals;
    for (int i = 0; i < n0; i++) {
      for (int j = 0; j < n1; j++) {
        vals[{2 * i, 2 * j}] = elems[offset++];
        vals[{2 * i, 2 * j + 1}] = elems[offset++];
        vals[{2 * i + 1, 2 * j}] = elems[offset++];
        vals[{2 * i + 1, 2 * j + 1}] = elems[offset++];
      }
    }
    return vals;
  }
};

LogicalResult ConvertLayoutOpConversion::lowerSharedToDotOperand(
    triton::gpu::ConvertLayoutOp op, OpAdaptor adaptor,
    ConversionPatternRewriter &rewriter) const {
  auto loc = op.getLoc();
  Value src = op.src();
  Value dst = op.result();
  auto srcTensorTy = src.getType().cast<RankedTensorType>();
  auto dstTensorTy = dst.getType().cast<RankedTensorType>();

  auto sharedLayout = srcTensorTy.getEncoding().cast<SharedEncodingAttr>();
  auto dotOperandLayout =
      dstTensorTy.getEncoding().cast<DotOperandEncodingAttr>();
  MmaEncodingAttr mmaLayout =
      dotOperandLayout.getParent().dyn_cast_or_null<MmaEncodingAttr>();
  assert(mmaLayout);

  MMA16816ConversionHelper mmaHelper(mmaLayout, getThreadId(rewriter, loc),
                                     rewriter, getTypeConverter(), op.getLoc());

  Value res;
  if (dotOperandLayout.getOpIdx() == 0) {
    // operand $a
    res = mmaHelper.loadA(src, adaptor.src());
  } else if (dotOperandLayout.getOpIdx() == 1) {
    // operand $b
    res = mmaHelper.loadB(src, adaptor.src());
  }

  rewriter.replaceOp(op, res);
  return success();
}

LogicalResult
DotOpConversion::convertMMA16816(triton::DotOp op, OpAdaptor adaptor,
                                 ConversionPatternRewriter &rewriter) const {
  auto loc = op.getLoc();
  auto mmaLayout = op.getResult()
                       .getType()
                       .cast<RankedTensorType>()
                       .getEncoding()
                       .cast<MmaEncodingAttr>();
  MMA16816ConversionHelper mmaHelper(mmaLayout, getThreadId(rewriter, loc),
                                     rewriter, getTypeConverter(), loc);

  Value A = op.a();
  Value B = op.b();
  Value C = op.c();
  auto ATensorTy = A.getType().cast<RankedTensorType>();
  auto BTensorTy = B.getType().cast<RankedTensorType>();

  Value loadedA, loadedB, loadedC;
  // We support two kinds of operand layouts: 1. both $a, $b are dot_operand
  // layout, 2. both of them are shared layout.
  if (ATensorTy.getEncoding().isa<DotOperandEncodingAttr>()) {
    assert(BTensorTy.getEncoding().isa<DotOperandEncodingAttr>() &&
           "Both $a and %b should be DotOperand layout.");
    loadedA = adaptor.a();
    loadedB = adaptor.b();
  } else {
    loadedA = mmaHelper.loadA(op.a(), adaptor.a());
    loadedB = mmaHelper.loadB(op.b(), adaptor.b());
  }

  loadedC = mmaHelper.loadC(op.c(), adaptor.c());

  return mmaHelper.convertDot(A, B, C, op.d(), loadedA, loadedB, loadedC, op,
                              adaptor);
}

/// ====================== mma codegen end ============================

Value convertSplatLikeOpWithMmaLayout(const MmaEncodingAttr &layout,
                                      Type resType, Type elemType,
                                      Value constVal,
                                      TypeConverter *typeConverter,
                                      ConversionPatternRewriter &rewriter,
                                      Location loc) {
  if (layout.getVersion() == 2) {
    auto tensorTy = resType.cast<RankedTensorType>();
    auto [repM, repN] = DotOpConversionHelper::getRepMN(tensorTy);
    size_t fcSize = 4 * repM * repN;

    auto structTy = LLVM::LLVMStructType::getLiteral(
        rewriter.getContext(), SmallVector<Type>(fcSize, elemType));
    return getStructFromElements(loc, SmallVector<Value>(fcSize, constVal),
                                 rewriter, structTy);
  }

  assert(false && "Unsupported mma layout found");
}

class TritonGPUToLLVMTypeConverter : public LLVMTypeConverter {
public:
  using TypeConverter::convertType;

  TritonGPUToLLVMTypeConverter(MLIRContext *ctx, LowerToLLVMOptions &option,
                               const DataLayoutAnalysis *analysis = nullptr)
      : LLVMTypeConverter(ctx, option, analysis) {
    addConversion([&](triton::PointerType type) -> llvm::Optional<Type> {
      return convertTritonPointerType(type);
    });
    addConversion([&](RankedTensorType type) -> llvm::Optional<Type> {
      return convertTritonTensorType(type);
    });
    // internally store bfloat16 as int16
    addConversion([&](BFloat16Type type) -> llvm::Optional<Type> {
      return IntegerType::get(type.getContext(), 16);
    });
  }

  Type convertTritonPointerType(triton::PointerType type) {
    return LLVM::LLVMPointerType::get(type.getPointeeType(),
                                      type.getAddressSpace());
  }

  llvm::Optional<Type> convertTritonTensorType(RankedTensorType type) {
    auto ctx = type.getContext();
    Attribute layout = type.getEncoding();
    if (layout &&
        (layout.isa<BlockedEncodingAttr>() || layout.isa<SliceEncodingAttr>() ||
         layout.isa<MmaEncodingAttr>())) {
      unsigned numElementsPerThread =
          getElemsPerThread(layout, type.getShape());
      SmallVector<Type, 4> types(numElementsPerThread,
                                 convertType(type.getElementType()));
      return LLVM::LLVMStructType::getLiteral(ctx, types);
    } else if (auto shared_layout =
                   layout.dyn_cast_or_null<SharedEncodingAttr>()) {
      return LLVM::LLVMPointerType::get(convertType(type.getElementType()), 3);
    } else if (auto mmaLayout = layout.dyn_cast_or_null<MmaEncodingAttr>()) {
      if (mmaLayout.getVersion() == 2) {
        auto [repM, repN] = DotOpConversionHelper::getRepMN(type);
        size_t fcSize = 4 * repM * repN;
        return LLVM::LLVMStructType::getLiteral(
            ctx, SmallVector<Type>(fcSize, type.getElementType()));
      }

<<<<<<< HEAD
      llvm::errs() << "Unexpected mma layout detected in TypeConverter";
=======
      llvm::errs()
          << "Unexpected mma layout detected in TritonToLLVMTypeConverter";
>>>>>>> 4dc2396c
      return llvm::None;

    } else if (auto dot_op_layout =
                   layout.dyn_cast_or_null<DotOperandEncodingAttr>()) {
      auto mmaLayout = dot_op_layout.getParent().cast<MmaEncodingAttr>();
      if (mmaLayout.getVersion() == 2) {
        auto wpt = mmaLayout.getWarpsPerCTA();
<<<<<<< HEAD
        auto tensorCoreType =
            DotOpConversionHelper::getTensorCoreTypeFromOperand(type);
        // {M, N, K}
        auto mmaInstrShape =
            DotOpConversionHelper::getMmaInstrShape(tensorCoreType);
        Type elemTy = type.getElementType();

        if (dot_op_layout.getOpIdx() == 0) { // $a
          int M = type.getShape()[0];
          int K = type.getShape()[1];
          int repM = std::max<int>(M / (wpt[0] * mmaInstrShape[0]), 1);
          int repK = std::max<int>(K / mmaInstrShape[2], 1);
          int elems = 4 * repM * repK;
=======
        Type elemTy = type.getElementType();

        if (dot_op_layout.getOpIdx() == 0) { // $a
          int elems =
              MMA16816ConversionHelper::getANumElemsPerThread(type, wpt);
>>>>>>> 4dc2396c
          Type x2Ty = vec_ty(elemTy, 2);
          return LLVM::LLVMStructType::getLiteral(
              ctx, SmallVector<Type>(elems, x2Ty));
        }
        if (dot_op_layout.getOpIdx() == 1) { // $b
<<<<<<< HEAD
          int K = type.getShape()[0];
          int N = type.getShape()[1];
          int repN = std::max<int>(N / (wpt[1] * mmaInstrShape[1]), 1);
          int repK = std::max<int>(K / mmaInstrShape[2], 1);
          int elems = 4 * std::max(repN / 2, 1) * repK;
=======
          int elems =
              MMA16816ConversionHelper::getBNumElemsPerThread(type, wpt);
>>>>>>> 4dc2396c
          Type x2Ty = vec_ty(elemTy, 2);
          return LLVM::LLVMStructType::getLiteral(
              ctx, SmallVector<Type>(elems, x2Ty));
        }
      }

<<<<<<< HEAD
      llvm::errs() << "Unexpected dot operand layout detected in TypeConverter";
=======
      llvm::errs() << "Unexpected dot operand layout detected in "
                      "TritonToLLVMTypeConverter";
>>>>>>> 4dc2396c
      return llvm::None;
    }

    return llvm::None;
  }
};

struct AsyncWaitOpConversion
    : public ConvertTritonGPUOpToLLVMPattern<triton::gpu::AsyncWaitOp> {
  using ConvertTritonGPUOpToLLVMPattern<
      triton::gpu::AsyncWaitOp>::ConvertTritonGPUOpToLLVMPattern;

  LogicalResult
  matchAndRewrite(triton::gpu::AsyncWaitOp op, OpAdaptor adaptor,
                  ConversionPatternRewriter &rewriter) const override {
    PTXBuilder ptxBuilder;
    auto &asyncWaitOp = *ptxBuilder.create<PTXCpAsyncWaitGroupInstr>();
    auto num = op->getAttrOfType<IntegerAttr>("num").getInt();
    asyncWaitOp(ptxBuilder.newConstantOperand(num));

    auto ctx = op.getContext();
    auto loc = op.getLoc();
    auto voidTy = LLVM::LLVMVoidType::get(ctx);
    auto ret = ptxBuilder.launch(rewriter, loc, voidTy);

    // Safe to remove the op since it doesn't have any return value.
    rewriter.eraseOp(op);
    return success();
  }
};

struct InsertSliceAsyncOpConversion
    : public ConvertTritonGPUOpToLLVMPattern<triton::gpu::InsertSliceAsyncOp>,
      public LoadStoreConversionBase {
  using ConvertTritonGPUOpToLLVMPattern<
      triton::gpu::InsertSliceAsyncOp>::ConvertTritonGPUOpToLLVMPattern;

  InsertSliceAsyncOpConversion(LLVMTypeConverter &converter,
                               const Allocation *allocation, Value smem,
                               AxisInfoAnalysis &axisAnalysisPass,
                               PatternBenefit benefit)
      : ConvertTritonGPUOpToLLVMPattern<triton::gpu::InsertSliceAsyncOp>(
            converter, allocation, smem, benefit),
        LoadStoreConversionBase(axisAnalysisPass) {}

  LogicalResult
  matchAndRewrite(triton::gpu::InsertSliceAsyncOp op, OpAdaptor adaptor,
                  ConversionPatternRewriter &rewriter) const override {
    // insert_slice_async %src, %dst, %index, %mask, %other
    auto loc = op.getLoc();
    Value src = op.src();
    Value dst = op.dst();
    Value res = op.result();
    Value mask = op.mask();
    Value other = op.other();
    assert(allocation->getBufferId(res) == Allocation::InvalidBufferId &&
           "Only support in-place insert_slice_async for now");

    auto srcTy = src.getType().cast<RankedTensorType>();
    auto resTy = dst.getType().cast<RankedTensorType>();
    auto resElemTy = resTy.getElementType();
    auto srcBlockedLayout = srcTy.getEncoding().cast<BlockedEncodingAttr>();
    auto resSharedLayout = resTy.getEncoding().cast<SharedEncodingAttr>();
    auto srcShape = srcTy.getShape();
    assert(srcShape.size() == 2 &&
           "insert_slice_async: Unexpected rank of %src");

    Value llDst = adaptor.dst();
    Value llSrc = adaptor.src();
    Value llMask = adaptor.mask();
    Value llOther = adaptor.other();
    Value llIndex = adaptor.index();

    // %src
    auto srcElems = getLLVMElems(src, llSrc, srcBlockedLayout, rewriter, loc);

    // %dst
    auto axis = op->getAttrOfType<IntegerAttr>("axis").getInt();
    assert(axis == 0 && "insert_slice_async: Only axis=0 is supported for now");
    auto dstBase = createIndexAttrConstant(rewriter, loc,
                                           getTypeConverter()->getIndexType(),
                                           product<int64_t>(resTy.getShape()));
    Value offset = mul(llIndex, dstBase);
    auto dstPtrTy = LLVM::LLVMPointerType::get(
        getTypeConverter()->convertType(resTy.getElementType()), 3);
    Value dstPtrBase = gep(dstPtrTy, llDst, offset);

    // %mask
    SmallVector<Value> maskElems;
    if (llMask) {
      maskElems = getLLVMElems(mask, llMask, srcBlockedLayout, rewriter, loc);
      assert(srcElems.size() == maskElems.size());
    }

    // %other
    SmallVector<Value> otherElems;
    if (llOther) {
      // TODO(Keren): support "other" tensor.
      // It's not necessary for now because the pipeline pass will skip
      // generating insert_slice_async if the load op has any "other" tensor.
      assert(false && "insert_slice_async: Other value not supported yet");
      otherElems =
          getLLVMElems(other, llOther, srcBlockedLayout, rewriter, loc);
      assert(srcElems.size() == otherElems.size());
    }

    unsigned inVec = getVectorizeSize(src, srcBlockedLayout);
    unsigned outVec = resSharedLayout.getVec();
    unsigned minVec = std::min(outVec, inVec);
    unsigned numElems = getElemsPerThread(srcBlockedLayout, srcShape);
    unsigned perPhase = resSharedLayout.getPerPhase();
    unsigned maxPhase = resSharedLayout.getMaxPhase();
    auto sizePerThread = srcBlockedLayout.getSizePerThread();
    auto threadsPerWarp = srcBlockedLayout.getThreadsPerWarp();
    auto warpsPerCTA = srcBlockedLayout.getWarpsPerCTA();
    auto threadsPerCTA = getThreadsPerCTA(srcBlockedLayout);

    auto inOrder = srcBlockedLayout.getOrder();
    auto outOrder = resSharedLayout.getOrder();
    // If perPhase * maxPhase > threadsPerCTA, we need to swizzle over
    // elements across phases. If perPhase * maxPhase == threadsPerCTA,
    // swizzle is not allowd
    auto numSwizzleRows = std::max<unsigned>(
        (perPhase * maxPhase) / threadsPerCTA[inOrder[1]], 1);
    // A sharedLayout encoding has a "vec" parameter.
    // On the column dimension, if inVec > outVec, it means we have to divide
    // single vector read into multiple ones
    auto numVecCols = std::max<unsigned>(inVec / outVec, 1);

    auto srcIndices = emitIndices(loc, rewriter, srcBlockedLayout, srcShape);
    // <<tileVecIdxRow, tileVecIdxCol>, TileOffset>
    DenseMap<std::pair<unsigned, unsigned>, Value> tileOffsetMap;
    for (unsigned elemIdx = 0; elemIdx < numElems; elemIdx += minVec) {
      // minVec = 2, inVec = 4, outVec = 2
      //   baseOffsetCol = 0   baseOffsetCol = 0
      //   tileVecIdxCol = 0   tileVecIdxCol = 1
      //                -/\-   -/\-
      //               [|x x| |x x| x x x x x]
      //               [|x x| |x x| x x x x x]
      // baseOffsetRow [|x x| |x x| x x x x x]
      //               [|x x| |x x| x x x x x]
      auto vecIdx = elemIdx / minVec;
      auto vecIdxCol = vecIdx % (sizePerThread[inOrder[0]] / minVec);
      auto vecIdxRow = vecIdx / (sizePerThread[inOrder[0]] / minVec);
      auto baseOffsetCol =
          vecIdxCol / numVecCols * numVecCols * threadsPerCTA[inOrder[0]];
      auto baseOffsetRow = vecIdxRow / numSwizzleRows * numSwizzleRows *
                           threadsPerCTA[inOrder[1]];
      auto baseOffset = (baseOffsetRow * srcShape[inOrder[0]] + baseOffsetCol);
      auto tileVecIdxCol = vecIdxCol % numVecCols;
      auto tileVecIdxRow = vecIdxRow % numSwizzleRows;

      if (!tileOffsetMap.count({tileVecIdxRow, tileVecIdxCol})) {
        // Swizzling
        // Since the swizzling index is related to outVec, and we know minVec
        // already, inVec doesn't matter
        //
        // (Numbers represent row indices)
        // Example1:
        // outVec = 2, inVec = 2, minVec = 2
        // outVec = 2, inVec = 4, minVec = 2
        //     | [1 2] [3 4]  ... [15 16] |
        //     | [3 4] [5 6]  ... [1 2]   |
        // Example2:
        // outVec = 4, inVec = 2, minVec = 2
        //     | [1 2 3 4] [5 6 7 8] ... [13 14 15 16] |
        //     | [5 6 7 8] [9 10 11 12] ... [1 2 3 4]  |
        auto srcIdx = srcIndices[tileVecIdxRow * sizePerThread[inOrder[0]]];
        Value phase = urem(udiv(srcIdx[inOrder[1]], i32_val(perPhase)),
                           i32_val(maxPhase));
        Value rowOffset =
            mul(srcIdx[inOrder[1]], i32_val(srcShape[inOrder[0]]));
        Value colOffset =
            add(srcIdx[inOrder[0]], i32_val(tileVecIdxCol * minVec));
        Value swizzleIdx = udiv(colOffset, i32_val(outVec));
        Value swizzleColOffset =
            add(mul(xor_(swizzleIdx, phase), i32_val(outVec)),
                urem(colOffset, i32_val(outVec)));
        Value tileOffset = add(rowOffset, swizzleColOffset);
        tileOffsetMap[{tileVecIdxRow, tileVecIdxCol}] =
            gep(dstPtrTy, dstPtrBase, tileOffset);
      }

      // 16 * 8 = 128bits
      auto maxBitWidth =
          std::max<unsigned>(128, resElemTy.getIntOrFloatBitWidth());
      auto vecBitWidth = resElemTy.getIntOrFloatBitWidth() * minVec;
      auto bitWidth = std::min<unsigned>(maxBitWidth, vecBitWidth);
      auto numWords = vecBitWidth / bitWidth;
      auto numWordElems = bitWidth / resElemTy.getIntOrFloatBitWidth();

      // XXX(Keren): Tune CG and CA here.
      CacheModifier srcCacheModifier =
          bitWidth == 128 ? CacheModifier::CG : CacheModifier::CA;
      assert(bitWidth == 128 || bitWidth == 64 || bitWidth == 32);

      for (int wordIdx = 0; wordIdx < numWords; ++wordIdx) {
        PTXBuilder ptxBuilder;
        auto &copyAsyncOp = *ptxBuilder.create<PTXCpAsyncLoadInstr>(
            srcCacheModifier, op.evict());

        auto tileOffset = tileOffsetMap[{tileVecIdxRow, tileVecIdxCol}];
        auto *dstOperand =
            ptxBuilder.newAddrOperand(tileOffset, "r", baseOffset);
        auto *srcOperand = ptxBuilder.newAddrOperand(srcElems[vecIdx], "l");
        auto *copySize = ptxBuilder.newConstantOperand(bitWidth);
        auto *srcSize = copySize;
        if (op.mask()) {
          // We don't use predicate in this case, setting src-size to 0
          // if there's any mask. cp.async will automatically fill the
          // remaining slots with 0 if cp-size > src-size.
          // XXX(Keren): Always assume other = 0 for now.
          auto selectOp = select(maskElems[vecIdx + wordIdx * numWordElems],
                                 i32_val(bitWidth), i32_val(0));
          srcSize = ptxBuilder.newOperand(selectOp, "r");
        }
        copyAsyncOp(dstOperand, srcOperand, copySize, srcSize);
        ptxBuilder.launch(rewriter, loc, LLVM::LLVMVoidType::get(getContext()));
      }
    }

    PTXBuilder ptxBuilder;
    ptxBuilder.create<PTXCpAsyncCommitGroupInstr>()->operator()();
    auto ret =
        ptxBuilder.launch(rewriter, loc, LLVM::LLVMVoidType::get(getContext()));
    rewriter.replaceOp(op, ret);
    return success();
  }
};

void populateTritonToLLVMPatterns(mlir::LLVMTypeConverter &typeConverter,
                                  RewritePatternSet &patterns, int numWarps,
                                  AxisInfoAnalysis &axisInfoAnalysis,
                                  const Allocation *allocation, Value smem,
                                  PatternBenefit benefit = 1) {
  patterns.add<AddPtrOpConversion>(typeConverter, benefit);
  patterns.add<AllocTensorOpConversion>(typeConverter, allocation, smem,
                                        benefit);
  patterns.add<ArithConstantSplatOpConversion>(typeConverter, benefit);
  patterns.add<AsyncWaitOpConversion>(typeConverter, benefit);
#define POPULATE_BINARY_OP(SRC_OP, DST_OP)                                     \
  patterns.add<BinaryOpConversion<SRC_OP, DST_OP>>(typeConverter, benefit);

  POPULATE_BINARY_OP(arith::SubIOp, LLVM::SubOp) // -
  POPULATE_BINARY_OP(arith::SubFOp, LLVM::FSubOp)
  POPULATE_BINARY_OP(arith::AddIOp, LLVM::AddOp) // +
  POPULATE_BINARY_OP(arith::AddFOp, LLVM::FAddOp)
  POPULATE_BINARY_OP(arith::MulIOp, LLVM::MulOp) // *
  POPULATE_BINARY_OP(arith::MulFOp, LLVM::FMulOp)
  POPULATE_BINARY_OP(arith::DivFOp, LLVM::FDivOp) // /
  POPULATE_BINARY_OP(arith::DivSIOp, LLVM::SDivOp)
  POPULATE_BINARY_OP(arith::DivUIOp, LLVM::UDivOp)
  POPULATE_BINARY_OP(arith::RemFOp, LLVM::FRemOp) // %
  POPULATE_BINARY_OP(arith::RemSIOp, LLVM::SRemOp)
  POPULATE_BINARY_OP(arith::RemUIOp, LLVM::URemOp)
  POPULATE_BINARY_OP(arith::AndIOp, LLVM::AndOp) // &
  POPULATE_BINARY_OP(arith::OrIOp, LLVM::OrOp)   // |
#undef POPULATE_BINARY_OP

  patterns.add<CmpIOpConversion>(typeConverter, benefit);
  patterns.add<CmpFOpConversion>(typeConverter, benefit);
#define POPULATE_CAST_OP(SRC_OP, DST_OP)                                       \
  patterns.add<UnaryOpConversion<SRC_OP, DST_OP>>(typeConverter, benefit);
  POPULATE_CAST_OP(arith::TruncIOp, LLVM::TruncOp)
  POPULATE_CAST_OP(arith::TruncFOp, LLVM::FPTruncOp)
  POPULATE_CAST_OP(arith::ExtSIOp, LLVM::SExtOp)
  POPULATE_CAST_OP(arith::ExtUIOp, LLVM::ZExtOp)
  POPULATE_CAST_OP(arith::FPToUIOp, LLVM::FPToUIOp)
  POPULATE_CAST_OP(arith::FPToSIOp, LLVM::FPToSIOp)
  POPULATE_CAST_OP(arith::UIToFPOp, LLVM::UIToFPOp)
  POPULATE_CAST_OP(arith::SIToFPOp, LLVM::SIToFPOp)
  POPULATE_CAST_OP(arith::ExtFOp, LLVM::FPExtOp)
#undef POPULATE_CAST_OP

  patterns.add<BroadcastOpConversion>(typeConverter, benefit);
  patterns.add<ConvertLayoutOpConversion>(typeConverter, allocation, smem,
                                          benefit);

  patterns.add<ExtractSliceOpConversion>(typeConverter, allocation, smem,
                                         benefit);
  patterns.add<GetProgramIdOpConversion>(typeConverter, benefit);
  patterns.add<InsertSliceAsyncOpConversion>(typeConverter, allocation, smem,
                                             axisInfoAnalysis, benefit);
  patterns.add<LoadOpConversion>(typeConverter, axisInfoAnalysis, benefit);
  patterns.add<MakeRangeOpConversion>(typeConverter, benefit);
  patterns.add<ReturnOpConversion>(typeConverter, benefit);
  patterns.add<SplatOpConversion>(typeConverter, benefit);
  patterns.add<StoreOpConversion>(typeConverter, axisInfoAnalysis, benefit);
  patterns.add<ViewLikeOpConversion<triton::ViewOp>>(typeConverter, benefit);
  patterns.add<ViewLikeOpConversion<triton::ExpandDimsOp>>(typeConverter,
                                                           benefit);
  patterns.add<DotOpConversion>(typeConverter, allocation, smem, benefit);
}

class ConvertTritonGPUToLLVM
    : public ConvertTritonGPUToLLVMBase<ConvertTritonGPUToLLVM> {
public:
  ConvertTritonGPUToLLVM() = default;

  void runOnOperation() override {
    MLIRContext *context = &getContext();
    ModuleOp mod = getOperation();

    mlir::LowerToLLVMOptions option(context);
    // TODO: need confirm
    option.overrideIndexBitwidth(32);
    TritonGPUToLLVMTypeConverter typeConverter(context, option);
    TritonLLVMFunctionConversionTarget funcTarget(*context, typeConverter);
    TritonLLVMConversionTarget target(*context, typeConverter);

    int numWarps = triton::gpu::TritonGPUDialect::getNumWarps(mod);

    // step 1: Convert FuncOp to LLVMFuncOp via partial conversion
    // step 2: Allocate for shared memories
    // step 3: Convert the rest of ops via partial conversion
    // The reason for a seperation between 1/3 is that, step 2 is out of
    // the scope of Dialect Conversion, thus we need to make sure the smem
    // is not revised during the conversion of step 3.
    RewritePatternSet func_patterns(context);
    func_patterns.add<FuncOpConversion>(typeConverter, numWarps, 1 /*benefit*/);
    if (failed(
            applyPartialConversion(mod, funcTarget, std::move(func_patterns))))
      return signalPassFailure();

    Allocation allocation(mod);
    auto axisAnalysis = runAxisAnalysis(mod);
    initSharedMemory(allocation.getSharedMemorySize(), typeConverter);

    // We set a higher benefit here to ensure triton's patterns runs before
    // arith patterns for some encoding not supported by the community
    // patterns.
    RewritePatternSet patterns(context);
    populateTritonToLLVMPatterns(typeConverter, patterns, numWarps,
                                 *axisAnalysis, &allocation, smem,
                                 10 /*benefit*/);

    // Add arith/math's patterns to help convert scalar expression to LLVM.
    mlir::arith::populateArithmeticToLLVMConversionPatterns(typeConverter,
                                                            patterns);
    mlir::populateMathToLLVMConversionPatterns(typeConverter, patterns);
    mlir::populateStdToLLVMConversionPatterns(typeConverter, patterns);

    mlir::populateGpuToNVVMConversionPatterns(typeConverter, patterns);

    if (failed(applyPartialConversion(mod, target, std::move(patterns))))
      return signalPassFailure();
  }

protected:
  std::unique_ptr<AxisInfoAnalysis> runAxisAnalysis(ModuleOp module) {
    auto axisAnalysisPass =
        std::make_unique<AxisInfoAnalysis>(module->getContext());
    axisAnalysisPass->run(module);

    return axisAnalysisPass;
  }

  void initSharedMemory(size_t size,
                        TritonGPUToLLVMTypeConverter &typeConverter);

  Value smem;
};

void ConvertTritonGPUToLLVM::initSharedMemory(
    size_t size, TritonGPUToLLVMTypeConverter &typeConverter) {
  ModuleOp mod = getOperation();
  OpBuilder b(mod.getBodyRegion());
  auto loc = mod.getLoc();
  auto elemTy = typeConverter.convertType(b.getIntegerType(8));
  auto arrayTy = LLVM::LLVMArrayType::get(elemTy, size);
  auto global = b.create<LLVM::GlobalOp>(
      loc, arrayTy, /*isConstant=*/false, LLVM::Linkage::Internal,
      "global_smem", /*value=*/Attribute(),
      /*alignment=*/0, mlir::gpu::GPUDialect::getWorkgroupAddressSpace());
  SmallVector<LLVM::LLVMFuncOp> funcs;
  mod.walk([&](LLVM::LLVMFuncOp func) { funcs.push_back(func); });
  assert(funcs.size() == 1 &&
         "Inliner pass is expected before TritonGPUToLLVM");
  b.setInsertionPointToStart(&funcs[0].getBody().front());
  smem = b.create<LLVM::AddressOfOp>(loc, global);
  auto ptrTy =
      LLVM::LLVMPointerType::get(typeConverter.convertType(b.getI8Type()), 3);
  smem = b.create<LLVM::BitcastOp>(loc, ptrTy, smem);
}

} // namespace

namespace mlir {

TritonLLVMConversionTarget::TritonLLVMConversionTarget(
    MLIRContext &ctx, mlir::LLVMTypeConverter &typeConverter)
    : ConversionTarget(ctx), typeConverter(typeConverter) {
  addLegalDialect<LLVM::LLVMDialect>();
  addLegalDialect<NVVM::NVVMDialect>();
  // addIllegalDialect<triton::TritonDialect>();
  // addIllegalDialect<triton::gpu::TritonGPUDialect>();
  addIllegalDialect<mlir::gpu::GPUDialect>();
  addIllegalDialect<mlir::StandardOpsDialect>();
  addLegalOp<mlir::UnrealizedConversionCastOp>();
}

TritonLLVMFunctionConversionTarget::TritonLLVMFunctionConversionTarget(
    MLIRContext &ctx, mlir::LLVMTypeConverter &typeConverter)
    : ConversionTarget(ctx), typeConverter(typeConverter) {
  addLegalDialect<LLVM::LLVMDialect>();
  // addLegalDialect<NVVM::NVVMDialect>();
  addIllegalOp<mlir::FuncOp>();
  addLegalOp<mlir::UnrealizedConversionCastOp>();
}

namespace triton {

std::unique_ptr<OperationPass<ModuleOp>> createConvertTritonGPUToLLVMPass() {
  return std::make_unique<::ConvertTritonGPUToLLVM>();
}

} // namespace triton
} // namespace mlir<|MERGE_RESOLUTION|>--- conflicted
+++ resolved
@@ -645,13 +645,8 @@
     auto srcType = typeConverter->convertType(elemType);
     auto llSrc = bitcast(srcType, constVal);
     size_t elemsPerThread = getElemsPerThread(layout, tensorTy.getShape());
-<<<<<<< HEAD
-    llvm::SmallVector<Value, 4> elems(elemsPerThread, llSrc);
-    llvm::SmallVector<Type, 4> elemTypes(elems.size(), srcType);
-=======
     llvm::SmallVector<Value> elems(elemsPerThread, llSrc);
     llvm::SmallVector<Type> elemTypes(elems.size(), srcType);
->>>>>>> 4dc2396c
     auto structTy =
         LLVM::LLVMStructType::getLiteral(rewriter.getContext(), elemTypes);
 
@@ -2556,11 +2551,7 @@
     mmaType = getTensorCoreTypeFromOperand(operandTy);
   }
 
-<<<<<<< HEAD
-  // Deduce the M and N from either $c or $d type.
-=======
   // Get the M and N of mat instruction shape.
->>>>>>> 4dc2396c
   static std::tuple<int, int> getMatShapeMN() {
     // According to DotOpConversionHelper::mmaMatShape, all the matrix shape's
     // M,N are {8,8}
@@ -2694,12 +2685,7 @@
     return mmaMatShape.at(mmaType);
   }
 
-<<<<<<< HEAD
-  // Deduce the TensorCoreType from either $a or $b's type. This method is not
-  // safe, but we cannot get the DotOp in some getjmaMatShape usage case.
-=======
   // Deduce the TensorCoreType from either $a or $b's type.
->>>>>>> 4dc2396c
   static TensorCoreType getTensorCoreTypeFromOperand(Type operandTy) {
     auto tensorTy = operandTy.cast<RankedTensorType>();
     auto elemTy = tensorTy.getElementType();
@@ -3336,12 +3322,8 @@
             ctx, SmallVector<Type>(fcSize, type.getElementType()));
       }
 
-<<<<<<< HEAD
-      llvm::errs() << "Unexpected mma layout detected in TypeConverter";
-=======
       llvm::errs()
           << "Unexpected mma layout detected in TritonToLLVMTypeConverter";
->>>>>>> 4dc2396c
       return llvm::None;
 
     } else if (auto dot_op_layout =
@@ -3349,54 +3331,26 @@
       auto mmaLayout = dot_op_layout.getParent().cast<MmaEncodingAttr>();
       if (mmaLayout.getVersion() == 2) {
         auto wpt = mmaLayout.getWarpsPerCTA();
-<<<<<<< HEAD
-        auto tensorCoreType =
-            DotOpConversionHelper::getTensorCoreTypeFromOperand(type);
-        // {M, N, K}
-        auto mmaInstrShape =
-            DotOpConversionHelper::getMmaInstrShape(tensorCoreType);
-        Type elemTy = type.getElementType();
-
-        if (dot_op_layout.getOpIdx() == 0) { // $a
-          int M = type.getShape()[0];
-          int K = type.getShape()[1];
-          int repM = std::max<int>(M / (wpt[0] * mmaInstrShape[0]), 1);
-          int repK = std::max<int>(K / mmaInstrShape[2], 1);
-          int elems = 4 * repM * repK;
-=======
         Type elemTy = type.getElementType();
 
         if (dot_op_layout.getOpIdx() == 0) { // $a
           int elems =
               MMA16816ConversionHelper::getANumElemsPerThread(type, wpt);
->>>>>>> 4dc2396c
           Type x2Ty = vec_ty(elemTy, 2);
           return LLVM::LLVMStructType::getLiteral(
               ctx, SmallVector<Type>(elems, x2Ty));
         }
         if (dot_op_layout.getOpIdx() == 1) { // $b
-<<<<<<< HEAD
-          int K = type.getShape()[0];
-          int N = type.getShape()[1];
-          int repN = std::max<int>(N / (wpt[1] * mmaInstrShape[1]), 1);
-          int repK = std::max<int>(K / mmaInstrShape[2], 1);
-          int elems = 4 * std::max(repN / 2, 1) * repK;
-=======
           int elems =
               MMA16816ConversionHelper::getBNumElemsPerThread(type, wpt);
->>>>>>> 4dc2396c
           Type x2Ty = vec_ty(elemTy, 2);
           return LLVM::LLVMStructType::getLiteral(
               ctx, SmallVector<Type>(elems, x2Ty));
         }
       }
 
-<<<<<<< HEAD
-      llvm::errs() << "Unexpected dot operand layout detected in TypeConverter";
-=======
       llvm::errs() << "Unexpected dot operand layout detected in "
                       "TritonToLLVMTypeConverter";
->>>>>>> 4dc2396c
       return llvm::None;
     }
 
